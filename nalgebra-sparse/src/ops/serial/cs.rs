//use std::collections::HashSet;

use crate::cs::CsMatrix;
use crate::ops::serial::{OperationError, OperationErrorKind};
use crate::ops::Op;
use crate::SparseEntryMut;
use nalgebra::{ClosedAdd, ClosedMul, DMatrixSlice, DMatrixSliceMut, Scalar};
use num_traits::{One, Zero};

//fn spmm_cs_unexpected_entry() -> OperationError {
//    OperationError::from_kind_and_message(
//        OperationErrorKind::InvalidPattern,
//        String::from("Found unexpected entry that is not present in `c`."),
//    )
//}

/// Helper functionality for implementing CSR/CSC SPMM.
///
/// Since CSR/CSC matrices are basically transpositions of each other, which lets us use the same
/// algorithm for the SPMM implementation. The implementation here is written in a CSR-centric
/// manner. This means that when using it for CSC, the order of the matrices needs to be
/// reversed (since transpose(AB) = transpose(B) * transpose(A) and CSC(A) = transpose(CSR(A)).
///
/// We assume here that the matrices have already been verified to be dimensionally compatible.
pub fn spmm_cs_prealloc<T>(
    beta: T,
    c: &mut CsMatrix<T>,
    alpha: T,
    a: &CsMatrix<T>,
    b: &CsMatrix<T>,
) -> Result<(), OperationError>
where
    T: Scalar + ClosedAdd + ClosedMul + Zero + One,
{
    let some_val = Zero::zero();
    let mut scratchpad_values: Vec<T> = vec![some_val; b.pattern().minor_dim()];
<<<<<<< HEAD
=======
    let mut scratchpad_indices: Vec<usize> = vec![0; b.pattern().minor_dim()];
    let mut scratchpad_used: Vec<bool> = vec![false; b.pattern().minor_dim()];
    let mut right_end = 0usize;
>>>>>>> 46a757fc
    for i in 0..c.pattern().major_dim() {
        let a_lane_i = a.get_lane(i).unwrap();

        let mut c_lane_i = c.get_lane_mut(i).unwrap();

        for (&k, a_ik) in a_lane_i.minor_indices().iter().zip(a_lane_i.values()) {
            let b_lane_k = b.get_lane(k).unwrap();
            let alpha_aik = alpha.clone() * a_ik.clone();
            for (j, b_kj) in b_lane_k.minor_indices().iter().zip(b_lane_k.values()) {
                // Determine the location in C to append the value
                scratchpad_values[*j] += alpha_aik.clone() * b_kj.clone();
<<<<<<< HEAD
=======
                if !scratchpad_used[*j] {
                    scratchpad_indices[right_end] = *j;
                    right_end += 1;
                    scratchpad_used[*j] = true;
                }
>>>>>>> 46a757fc
            }
        }
        // sort the indices, and then access the relevant indices (in sorted order) from values
        // into C.
<<<<<<< HEAD
        let (indices, values) = c_lane_i.indices_and_values_mut();

        values
            .iter_mut()
            .zip(indices)
            .for_each(|(output_ref, index)| {
                *output_ref = beta.clone() * output_ref.clone() + scratchpad_values[*index].clone();
                scratchpad_values[*index] = Zero::zero();
            });
=======
        scratchpad_indices[0..right_end].sort_unstable();
        c_lane_i
            .values_mut()
            .iter_mut()
            .zip(scratchpad_indices[0..right_end].iter())
            .for_each(|(output_ref, index)| {
                *output_ref = beta.clone() * output_ref.clone() + scratchpad_values[*index].clone();
                scratchpad_used[*index] = false;
                scratchpad_values[*index] = Zero::zero();
            });
        right_end = 0usize;
>>>>>>> 46a757fc
    }

    Ok(())
}

fn spadd_cs_unexpected_entry() -> OperationError {
    OperationError::from_kind_and_message(
        OperationErrorKind::InvalidPattern,
        String::from("Found entry in `op(a)` that is not present in `c`."),
    )
}

/// Helper functionality for implementing CSR/CSC SPADD.
pub fn spadd_cs_prealloc<T>(
    beta: T,
    c: &mut CsMatrix<T>,
    alpha: T,
    a: Op<&CsMatrix<T>>,
) -> Result<(), OperationError>
where
    T: Scalar + ClosedAdd + ClosedMul + Zero + One,
{
    match a {
        Op::NoOp(a) => {
            for (mut c_lane_i, a_lane_i) in c.lane_iter_mut().zip(a.lane_iter()) {
                if beta != T::one() {
                    for c_ij in c_lane_i.values_mut() {
                        *c_ij *= beta.clone();
                    }
                }

                let (mut c_minors, mut c_vals) = c_lane_i.indices_and_values_mut();
                let (a_minors, a_vals) = (a_lane_i.minor_indices(), a_lane_i.values());

                for (a_col, a_val) in a_minors.iter().zip(a_vals) {
                    // TODO: Use exponential search instead of linear search.
                    // If C has substantially more entries in the row than A, then a line search
                    // will needlessly visit many entries in C.
                    let (c_idx, _) = c_minors
                        .iter()
                        .enumerate()
                        .find(|(_, c_col)| *c_col == a_col)
                        .ok_or_else(spadd_cs_unexpected_entry)?;
                    c_vals[c_idx] += alpha.clone() * a_val.clone();
                    c_minors = &c_minors[c_idx..];
                    c_vals = &mut c_vals[c_idx..];
                }
            }
        }
        Op::Transpose(a) => {
            if beta != T::one() {
                for c_ij in c.values_mut() {
                    *c_ij *= beta.clone();
                }
            }

            for (i, a_lane_i) in a.lane_iter().enumerate() {
                for (&j, a_val) in a_lane_i.minor_indices().iter().zip(a_lane_i.values()) {
                    let a_val = a_val.clone();
                    let alpha = alpha.clone();
                    match c.get_entry_mut(j, i).unwrap() {
                        SparseEntryMut::NonZero(c_ji) => *c_ji += alpha * a_val,
                        SparseEntryMut::Zero => return Err(spadd_cs_unexpected_entry()),
                    }
                }
            }
        }
    }
    Ok(())
}

/// Helper functionality for implementing CSR/CSC SPMM.
///
/// The implementation essentially assumes that `a` is a CSR matrix. To use it with CSC matrices,
/// the transposed operation must be specified for the CSC matrix.
pub fn spmm_cs_dense<T>(
    beta: T,
    mut c: DMatrixSliceMut<'_, T>,
    alpha: T,
    a: Op<&CsMatrix<T>>,
    b: Op<DMatrixSlice<'_, T>>,
) where
    T: Scalar + ClosedAdd + ClosedMul + Zero + One,
{
    match a {
        Op::NoOp(a) => {
            for j in 0..c.ncols() {
                let mut c_col_j = c.column_mut(j);
                for (c_ij, a_row_i) in c_col_j.iter_mut().zip(a.lane_iter()) {
                    let mut dot_ij = T::zero();
                    for (&k, a_ik) in a_row_i.minor_indices().iter().zip(a_row_i.values()) {
                        let b_contrib = match b {
                            Op::NoOp(ref b) => b.index((k, j)),
                            Op::Transpose(ref b) => b.index((j, k)),
                        };
                        dot_ij += a_ik.clone() * b_contrib.clone();
                    }
                    *c_ij = beta.clone() * c_ij.clone() + alpha.clone() * dot_ij;
                }
            }
        }
        Op::Transpose(a) => {
            // In this case, we have to pre-multiply C by beta
            c *= beta;

            for k in 0..a.pattern().major_dim() {
                let a_row_k = a.get_lane(k).unwrap();
                for (&i, a_ki) in a_row_k.minor_indices().iter().zip(a_row_k.values()) {
                    let gamma_ki = alpha.clone() * a_ki.clone();
                    let mut c_row_i = c.row_mut(i);
                    match b {
                        Op::NoOp(ref b) => {
                            let b_row_k = b.row(k);
                            for (c_ij, b_kj) in c_row_i.iter_mut().zip(b_row_k.iter()) {
                                *c_ij += gamma_ki.clone() * b_kj.clone();
                            }
                        }
                        Op::Transpose(ref b) => {
                            let b_col_k = b.column(k);
                            for (c_ij, b_jk) in c_row_i.iter_mut().zip(b_col_k.iter()) {
                                *c_ij += gamma_ki.clone() * b_jk.clone();
                            }
                        }
                    }
                }
            }
        }
    }
}<|MERGE_RESOLUTION|>--- conflicted
+++ resolved
@@ -34,12 +34,6 @@
 {
     let some_val = Zero::zero();
     let mut scratchpad_values: Vec<T> = vec![some_val; b.pattern().minor_dim()];
-<<<<<<< HEAD
-=======
-    let mut scratchpad_indices: Vec<usize> = vec![0; b.pattern().minor_dim()];
-    let mut scratchpad_used: Vec<bool> = vec![false; b.pattern().minor_dim()];
-    let mut right_end = 0usize;
->>>>>>> 46a757fc
     for i in 0..c.pattern().major_dim() {
         let a_lane_i = a.get_lane(i).unwrap();
 
@@ -51,21 +45,11 @@
             for (j, b_kj) in b_lane_k.minor_indices().iter().zip(b_lane_k.values()) {
                 // Determine the location in C to append the value
                 scratchpad_values[*j] += alpha_aik.clone() * b_kj.clone();
-<<<<<<< HEAD
-=======
-                if !scratchpad_used[*j] {
-                    scratchpad_indices[right_end] = *j;
-                    right_end += 1;
-                    scratchpad_used[*j] = true;
-                }
->>>>>>> 46a757fc
             }
         }
-        // sort the indices, and then access the relevant indices (in sorted order) from values
-        // into C.
-<<<<<<< HEAD
+
+        //Get indices from C pattern and gather from the dense scratchpad_values
         let (indices, values) = c_lane_i.indices_and_values_mut();
-
         values
             .iter_mut()
             .zip(indices)
@@ -73,19 +57,6 @@
                 *output_ref = beta.clone() * output_ref.clone() + scratchpad_values[*index].clone();
                 scratchpad_values[*index] = Zero::zero();
             });
-=======
-        scratchpad_indices[0..right_end].sort_unstable();
-        c_lane_i
-            .values_mut()
-            .iter_mut()
-            .zip(scratchpad_indices[0..right_end].iter())
-            .for_each(|(output_ref, index)| {
-                *output_ref = beta.clone() * output_ref.clone() + scratchpad_values[*index].clone();
-                scratchpad_used[*index] = false;
-                scratchpad_values[*index] = Zero::zero();
-            });
-        right_end = 0usize;
->>>>>>> 46a757fc
     }
 
     Ok(())
