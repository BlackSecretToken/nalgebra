use num::Zero;
use num_complex::Complex;

use na::allocator::Allocator;
use na::dimension::{DimDiff, DimSub, U1};
use na::storage::Storage;
use na::{DefaultAllocator, Matrix, MatrixN, Scalar, VectorN};
use ComplexHelper;

use lapack;

/// The Hessenberg decomposition of a general matrix.
#[cfg_attr(feature = "serde-serialize", derive(Serialize, Deserialize))]
#[cfg_attr(
    feature = "serde-serialize",
<<<<<<< HEAD
    serde(bound(serialize = "DefaultAllocator: Allocator<N, D, D> +
                           Allocator<N, DimDiff<D, U1>>,
         MatrixN<N, D>: Serialize,
         VectorN<N, DimDiff<D, U1>>: Serialize"))
)]
#[cfg_attr(
    feature = "serde-serialize",
    serde(bound(deserialize = "DefaultAllocator: Allocator<N, D, D> +
                           Allocator<N, DimDiff<D, U1>>,
         MatrixN<N, D>: Deserialize<'de>,
         VectorN<N, DimDiff<D, U1>>: Deserialize<'de>"))
=======
    serde(bound(
        serialize = "DefaultAllocator: Allocator<N, D, D> +
                           Allocator<N, DimDiff<D, U1>>,
         MatrixN<N, D>: Serialize,
         VectorN<N, DimDiff<D, U1>>: Serialize"
    ))
)]
#[cfg_attr(
    feature = "serde-serialize",
    serde(bound(
        deserialize = "DefaultAllocator: Allocator<N, D, D> +
                           Allocator<N, DimDiff<D, U1>>,
         MatrixN<N, D>: Deserialize<'de>,
         VectorN<N, DimDiff<D, U1>>: Deserialize<'de>"
    ))
>>>>>>> 737a3bc2
)]
#[derive(Clone, Debug)]
pub struct Hessenberg<N: Scalar, D: DimSub<U1>>
where DefaultAllocator: Allocator<N, D, D> + Allocator<N, DimDiff<D, U1>>
{
    h: MatrixN<N, D>,
    tau: VectorN<N, DimDiff<D, U1>>,
}

impl<N: Scalar, D: DimSub<U1>> Copy for Hessenberg<N, D>
where
    DefaultAllocator: Allocator<N, D, D> + Allocator<N, DimDiff<D, U1>>,
    MatrixN<N, D>: Copy,
    VectorN<N, DimDiff<D, U1>>: Copy,
{}

impl<N: HessenbergScalar + Zero, D: DimSub<U1>> Hessenberg<N, D>
where DefaultAllocator: Allocator<N, D, D> + Allocator<N, DimDiff<D, U1>>
{
    /// Computes the hessenberg decomposition of the matrix `m`.
    pub fn new(mut m: MatrixN<N, D>) -> Hessenberg<N, D> {
        let nrows = m.data.shape().0;
        let n = nrows.value() as i32;

        assert!(
            m.is_square(),
            "Unable to compute the hessenberg decomposition of a non-square matrix."
        );
        assert!(
            !m.is_empty(),
            "Unable to compute the hessenberg decomposition of an empty matrix."
        );

        let mut tau = unsafe { Matrix::new_uninitialized_generic(nrows.sub(U1), U1) };

        let mut info = 0;
        let lwork =
            N::xgehrd_work_size(n, 1, n, m.as_mut_slice(), n, tau.as_mut_slice(), &mut info);
        let mut work = unsafe { ::uninitialized_vec(lwork as usize) };

        lapack_panic!(info);

        N::xgehrd(
            n,
            1,
            n,
            m.as_mut_slice(),
            n,
            tau.as_mut_slice(),
            &mut work,
            lwork,
            &mut info,
        );
        lapack_panic!(info);

        Hessenberg { h: m, tau: tau }
    }

    /// Computes the hessenberg matrix of this decomposition.
    #[inline]
    pub fn h(&self) -> MatrixN<N, D> {
        let mut h = self.h.clone_owned();
        h.fill_lower_triangle(N::zero(), 2);

        h
    }
}

impl<N: HessenbergReal + Zero, D: DimSub<U1>> Hessenberg<N, D>
where DefaultAllocator: Allocator<N, D, D> + Allocator<N, DimDiff<D, U1>>
{
    /// Computes the matrices `(Q, H)` of this decomposition.
    #[inline]
    pub fn unpack(self) -> (MatrixN<N, D>, MatrixN<N, D>) {
        (self.q(), self.h())
    }

    /// Computes the unitary matrix `Q` of this decomposition.
    #[inline]
    pub fn q(&self) -> MatrixN<N, D> {
        let n = self.h.nrows() as i32;
        let mut q = self.h.clone_owned();
        let mut info = 0;

        let lwork =
            N::xorghr_work_size(n, 1, n, q.as_mut_slice(), n, self.tau.as_slice(), &mut info);
        let mut work = vec![N::zero(); lwork as usize];

        N::xorghr(
            n,
            1,
            n,
            q.as_mut_slice(),
            n,
            self.tau.as_slice(),
            &mut work,
            lwork,
            &mut info,
        );

        q
    }
}

/*
 *
 * Lapack functions dispatch.
 *
 */
pub trait HessenbergScalar: Scalar {
    fn xgehrd(
        n: i32,
        ilo: i32,
        ihi: i32,
        a: &mut [Self],
        lda: i32,
        tau: &mut [Self],
        work: &mut [Self],
        lwork: i32,
        info: &mut i32,
    );
    fn xgehrd_work_size(
        n: i32,
        ilo: i32,
        ihi: i32,
        a: &mut [Self],
        lda: i32,
        tau: &mut [Self],
        info: &mut i32,
    ) -> i32;
}

/// Trait implemented by scalars for which Lapack implements the hessenberg decomposition.
pub trait HessenbergReal: HessenbergScalar {
    #[allow(missing_docs)]
    fn xorghr(
        n: i32,
        ilo: i32,
        ihi: i32,
        a: &mut [Self],
        lda: i32,
        tau: &[Self],
        work: &mut [Self],
        lwork: i32,
        info: &mut i32,
    );
    #[allow(missing_docs)]
    fn xorghr_work_size(
        n: i32,
        ilo: i32,
        ihi: i32,
        a: &mut [Self],
        lda: i32,
        tau: &[Self],
        info: &mut i32,
    ) -> i32;
}

macro_rules! hessenberg_scalar_impl(
    ($N: ty, $xgehrd: path) => (
        impl HessenbergScalar for $N {
            #[inline]
            fn xgehrd(n: i32, ilo: i32, ihi: i32, a: &mut [Self], lda: i32,
                      tau: &mut [Self], work: &mut [Self], lwork: i32, info: &mut i32) {
                unsafe { $xgehrd(n, ilo, ihi, a, lda, tau, work, lwork, info) }
            }

            #[inline]
            fn xgehrd_work_size(n: i32, ilo: i32, ihi: i32, a: &mut [Self], lda: i32,
                                tau: &mut [Self], info: &mut i32) -> i32 {
                let mut work = [ Zero::zero() ];
                let lwork = -1 as i32;

                unsafe { $xgehrd(n, ilo, ihi, a, lda, tau, &mut work, lwork, info) };
                ComplexHelper::real_part(work[0]) as i32
            }
        }
    )
);

macro_rules! hessenberg_real_impl(
    ($N: ty, $xorghr: path) => (
        impl HessenbergReal for $N {
            #[inline]
            fn xorghr(n: i32, ilo: i32, ihi: i32, a: &mut [Self], lda: i32, tau: &[Self],
                      work: &mut [Self], lwork: i32, info: &mut i32) {
                unsafe { $xorghr(n, ilo, ihi, a, lda, tau, work, lwork, info) }
            }

            #[inline]
            fn xorghr_work_size(n: i32, ilo: i32, ihi: i32, a: &mut [Self], lda: i32,
                                tau: &[Self], info: &mut i32) -> i32 {
                let mut work = [ Zero::zero() ];
                let lwork = -1 as i32;

                unsafe { $xorghr(n, ilo, ihi, a, lda, tau, &mut work, lwork, info) };
                ComplexHelper::real_part(work[0]) as i32
            }
        }
    )
);

hessenberg_scalar_impl!(f32, lapack::sgehrd);
hessenberg_scalar_impl!(f64, lapack::dgehrd);
hessenberg_scalar_impl!(Complex<f32>, lapack::cgehrd);
hessenberg_scalar_impl!(Complex<f64>, lapack::zgehrd);

hessenberg_real_impl!(f32, lapack::sorghr);
hessenberg_real_impl!(f64, lapack::dorghr);<|MERGE_RESOLUTION|>--- conflicted
+++ resolved
@@ -13,19 +13,6 @@
 #[cfg_attr(feature = "serde-serialize", derive(Serialize, Deserialize))]
 #[cfg_attr(
     feature = "serde-serialize",
-<<<<<<< HEAD
-    serde(bound(serialize = "DefaultAllocator: Allocator<N, D, D> +
-                           Allocator<N, DimDiff<D, U1>>,
-         MatrixN<N, D>: Serialize,
-         VectorN<N, DimDiff<D, U1>>: Serialize"))
-)]
-#[cfg_attr(
-    feature = "serde-serialize",
-    serde(bound(deserialize = "DefaultAllocator: Allocator<N, D, D> +
-                           Allocator<N, DimDiff<D, U1>>,
-         MatrixN<N, D>: Deserialize<'de>,
-         VectorN<N, DimDiff<D, U1>>: Deserialize<'de>"))
-=======
     serde(bound(
         serialize = "DefaultAllocator: Allocator<N, D, D> +
                            Allocator<N, DimDiff<D, U1>>,
@@ -41,7 +28,6 @@
          MatrixN<N, D>: Deserialize<'de>,
          VectorN<N, DimDiff<D, U1>>: Deserialize<'de>"
     ))
->>>>>>> 737a3bc2
 )]
 #[derive(Clone, Debug)]
 pub struct Hessenberg<N: Scalar, D: DimSub<U1>>
