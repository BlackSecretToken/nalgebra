#[cfg(feature = "serde-serialize")]
use serde::{Deserialize, Serialize};

use alga::general::ClosedNeg;
use num::One;

use allocator::Allocator;
use base::{DefaultAllocator, Matrix, Scalar, VectorN};
#[cfg(any(feature = "std", feature = "alloc"))]
use dimension::Dynamic;
use dimension::{Dim, DimName, U1};
use storage::StorageMut;

/// A sequence of row or column permutations.
#[cfg_attr(feature = "serde-serialize", derive(Serialize, Deserialize))]
#[cfg_attr(
    feature = "serde-serialize",
<<<<<<< HEAD
    serde(bound(serialize = "DefaultAllocator: Allocator<(usize, usize), D>,
         VectorN<(usize, usize), D>: Serialize"))
)]
#[cfg_attr(
    feature = "serde-serialize",
    serde(bound(deserialize = "DefaultAllocator: Allocator<(usize, usize), D>,
         VectorN<(usize, usize), D>: Deserialize<'de>"))
=======
    serde(bound(
        serialize = "DefaultAllocator: Allocator<(usize, usize), D>,
         VectorN<(usize, usize), D>: Serialize"
    ))
)]
#[cfg_attr(
    feature = "serde-serialize",
    serde(bound(
        deserialize = "DefaultAllocator: Allocator<(usize, usize), D>,
         VectorN<(usize, usize), D>: Deserialize<'de>"
    ))
>>>>>>> 737a3bc2
)]
#[derive(Clone, Debug)]
pub struct PermutationSequence<D: Dim>
where DefaultAllocator: Allocator<(usize, usize), D>
{
    len: usize,
    ipiv: VectorN<(usize, usize), D>,
}

impl<D: Dim> Copy for PermutationSequence<D>
where
    DefaultAllocator: Allocator<(usize, usize), D>,
    VectorN<(usize, usize), D>: Copy,
{}

impl<D: DimName> PermutationSequence<D>
where DefaultAllocator: Allocator<(usize, usize), D>
{
    /// Creates a new statically-allocated sequence of `D` identity permutations.
    #[inline]
    pub fn identity() -> Self {
        Self::identity_generic(D::name())
    }
}

#[cfg(any(feature = "std", feature = "alloc"))]
impl PermutationSequence<Dynamic>
where DefaultAllocator: Allocator<(usize, usize), Dynamic>
{
    /// Creates a new dynamically-allocated sequence of `n` identity permutations.
    #[inline]
    pub fn identity(n: usize) -> Self {
        Self::identity_generic(Dynamic::new(n))
    }
}

impl<D: Dim> PermutationSequence<D>
where DefaultAllocator: Allocator<(usize, usize), D>
{
    /// Creates a new sequence of D identity permutations.
    #[inline]
    pub fn identity_generic(dim: D) -> Self {
        unsafe {
            PermutationSequence {
                len: 0,
                ipiv: VectorN::new_uninitialized_generic(dim, U1),
            }
        }
    }

    /// Adds the interchange of the row (or column) `i` with the row (or column) `i2` to this
    /// sequence of permutations.
    #[inline]
    pub fn append_permutation(&mut self, i: usize, i2: usize) {
        if i != i2 {
            assert!(
                self.len < self.ipiv.len(),
                "Maximum number of permutations exceeded."
            );
            self.ipiv[self.len] = (i, i2);
            self.len += 1;
        }
    }

    /// Applies this sequence of permutations to the rows of `rhs`.
    #[inline]
    pub fn permute_rows<N: Scalar, R2: Dim, C2: Dim, S2>(&self, rhs: &mut Matrix<N, R2, C2, S2>)
    where S2: StorageMut<N, R2, C2> {
        for i in self.ipiv.rows_range(..self.len).iter() {
            rhs.swap_rows(i.0, i.1)
        }
    }

    /// Applies this sequence of permutations in reverse to the rows of `rhs`.
    #[inline]
    pub fn inv_permute_rows<N: Scalar, R2: Dim, C2: Dim, S2>(
        &self,
        rhs: &mut Matrix<N, R2, C2, S2>,
    ) where
        S2: StorageMut<N, R2, C2>,
    {
        for i in 0..self.len {
            let (i1, i2) = self.ipiv[self.len - i - 1];
            rhs.swap_rows(i1, i2)
        }
    }

    /// Applies this sequence of permutations to the columns of `rhs`.
    #[inline]
    pub fn permute_columns<N: Scalar, R2: Dim, C2: Dim, S2>(
        &self,
        rhs: &mut Matrix<N, R2, C2, S2>,
    ) where
        S2: StorageMut<N, R2, C2>,
    {
        for i in self.ipiv.rows_range(..self.len).iter() {
            rhs.swap_columns(i.0, i.1)
        }
    }

    /// Applies this sequence of permutations in reverse to the columns of `rhs`.
    #[inline]
    pub fn inv_permute_columns<N: Scalar, R2: Dim, C2: Dim, S2>(
        &self,
        rhs: &mut Matrix<N, R2, C2, S2>,
    ) where
        S2: StorageMut<N, R2, C2>,
    {
        for i in 0..self.len {
            let (i1, i2) = self.ipiv[self.len - i - 1];
            rhs.swap_columns(i1, i2)
        }
    }

    /// The number of non-identity permutations applied by this sequence.
    pub fn len(&self) -> usize {
        self.len
    }

    /// The determinant of the matrix corresponding to this permutation.
    #[inline]
    pub fn determinant<N: One + ClosedNeg>(&self) -> N {
        if self.len % 2 == 0 {
            N::one()
        } else {
            -N::one()
        }
    }
}<|MERGE_RESOLUTION|>--- conflicted
+++ resolved
@@ -15,15 +15,6 @@
 #[cfg_attr(feature = "serde-serialize", derive(Serialize, Deserialize))]
 #[cfg_attr(
     feature = "serde-serialize",
-<<<<<<< HEAD
-    serde(bound(serialize = "DefaultAllocator: Allocator<(usize, usize), D>,
-         VectorN<(usize, usize), D>: Serialize"))
-)]
-#[cfg_attr(
-    feature = "serde-serialize",
-    serde(bound(deserialize = "DefaultAllocator: Allocator<(usize, usize), D>,
-         VectorN<(usize, usize), D>: Deserialize<'de>"))
-=======
     serde(bound(
         serialize = "DefaultAllocator: Allocator<(usize, usize), D>,
          VectorN<(usize, usize), D>: Serialize"
@@ -35,7 +26,6 @@
         deserialize = "DefaultAllocator: Allocator<(usize, usize), D>,
          VectorN<(usize, usize), D>: Deserialize<'de>"
     ))
->>>>>>> 737a3bc2
 )]
 #[derive(Clone, Debug)]
 pub struct PermutationSequence<D: Dim>
