#[cfg(feature = "arbitrary")]
use crate::base::dimension::U4;
#[cfg(feature = "arbitrary")]
use crate::base::storage::Owned;
#[cfg(feature = "arbitrary")]
use quickcheck::{Arbitrary, Gen};

use num::{One, Zero};
use rand::distributions::{Distribution, OpenClosed01, Standard};
use rand::Rng;

use alga::general::RealField;

<<<<<<< HEAD
use crate::base::dimension::U3;
use crate::base::storage::Storage;
#[cfg(feature = "arbitrary")]
use crate::base::Vector3;
use crate::base::{Unit, Vector, Vector4, Matrix3};
=======
use base::dimension::U3;
use base::storage::Storage;
use base::{Unit, Vector, Vector3, Vector4, Matrix3};
>>>>>>> 1e04053a

use crate::geometry::{Quaternion, Rotation3, UnitQuaternion};

impl<N: RealField> Quaternion<N> {
    /// Creates a quaternion from a 4D vector. The quaternion scalar part corresponds to the `w`
    /// vector component.
    #[inline]
    #[deprecated(note = "Use `::from` instead.")]
    pub fn from_vector(vector: Vector4<N>) -> Self {
        Self { coords: vector }
    }

    /// Creates a new quaternion from its individual components. Note that the arguments order does
    /// **not** follow the storage order.
    ///
    /// The storage order is `[ i, j, k, w ]` while the arguments for this functions are in the
    /// order `(w, i, j, k)`.
    ///
    /// # Example
    /// ```
    /// # use nalgebra::{Quaternion, Vector4};
    /// let q = Quaternion::new(1.0, 2.0, 3.0, 4.0);
    /// assert!(q.i == 2.0 && q.j == 3.0 && q.k == 4.0 && q.w == 1.0);
    /// assert_eq!(*q.as_vector(), Vector4::new(2.0, 3.0, 4.0, 1.0));
    /// ```
    #[inline]
    pub fn new(w: N, i: N, j: N, k: N) -> Self {
        Self::from(Vector4::new(i, j, k, w))
    }

    /// Constructs a pure quaternion.
    #[inline]
    pub fn from_imag(vector: Vector3<N>) -> Self {
        Self::from_parts(N::zero(), vector)
    }

    /// Creates a new quaternion from its scalar and vector parts. Note that the arguments order does
    /// **not** follow the storage order.
    ///
    /// The storage order is [ vector, scalar ].
    ///
    /// # Example
    /// ```
    /// # use nalgebra::{Quaternion, Vector3, Vector4};
    /// let w = 1.0;
    /// let ijk = Vector3::new(2.0, 3.0, 4.0);
    /// let q = Quaternion::from_parts(w, ijk);
    /// assert!(q.i == 2.0 && q.j == 3.0 && q.k == 4.0 && q.w == 1.0);
    /// assert_eq!(*q.as_vector(), Vector4::new(2.0, 3.0, 4.0, 1.0));
    /// ```
    #[inline]
    // FIXME: take a reference to `vector`?
    pub fn from_parts<SB>(scalar: N, vector: Vector<N, U3, SB>) -> Self
    where SB: Storage<N, U3> {
        Self::new(scalar, vector[0], vector[1], vector[2])
    }

    /// Constructs a real quaternion.
    #[inline]
    pub fn from_real(r: N) -> Self {
        Self::from_parts(r, Vector3::zero())
    }

    /// Creates a new quaternion from its polar decomposition.
    ///
    /// Note that `axis` is assumed to be a unit vector.
    // FIXME: take a reference to `axis`?
    pub fn from_polar_decomposition<SB>(scale: N, theta: N, axis: Unit<Vector<N, U3, SB>>) -> Self
    where SB: Storage<N, U3> {
        let rot = UnitQuaternion::<N>::from_axis_angle(&axis, theta * crate::convert(2.0f64));

        rot.into_inner() * scale
    }

    /// The quaternion multiplicative identity.
    ///
    /// # Example
    /// ```
    /// # use nalgebra::Quaternion;
    /// let q = Quaternion::identity();
    /// let q2 = Quaternion::new(1.0, 2.0, 3.0, 4.0);
    ///
    /// assert_eq!(q * q2, q2);
    /// assert_eq!(q2 * q, q2);
    /// ```
    #[inline]
    pub fn identity() -> Self {
        Self::from_real(N::one())
    }
}

impl<N: RealField> One for Quaternion<N> {
    #[inline]
    fn one() -> Self {
        Self::identity()
    }
}

impl<N: RealField> Zero for Quaternion<N> {
    #[inline]
    fn zero() -> Self {
        Self::from(Vector4::zero())
    }

    #[inline]
    fn is_zero(&self) -> bool {
        self.coords.is_zero()
    }
}

impl<N: RealField> Distribution<Quaternion<N>> for Standard
where Standard: Distribution<N>
{
    #[inline]
    fn sample<'a, R: Rng + ?Sized>(&self, rng: &'a mut R) -> Quaternion<N> {
        Quaternion::new(rng.gen(), rng.gen(), rng.gen(), rng.gen())
    }
}

#[cfg(feature = "arbitrary")]
impl<N: RealField + Arbitrary> Arbitrary for Quaternion<N>
where Owned<N, U4>: Send
{
    #[inline]
    fn arbitrary<G: Gen>(g: &mut G) -> Self {
        Self::new(
            N::arbitrary(g),
            N::arbitrary(g),
            N::arbitrary(g),
            N::arbitrary(g),
        )
    }
}

impl<N: RealField> UnitQuaternion<N> {
    /// The rotation identity.
    ///
    /// # Example
    /// ```
    /// # use nalgebra::{UnitQuaternion, Vector3, Point3};
    /// let q = UnitQuaternion::identity();
    /// let q2 = UnitQuaternion::new(Vector3::new(1.0, 2.0, 3.0));
    /// let v = Vector3::new_random();
    /// let p = Point3::from(v);
    ///
    /// assert_eq!(q * q2, q2);
    /// assert_eq!(q2 * q, q2);
    /// assert_eq!(q * v, v);
    /// assert_eq!(q * p, p);
    /// ```
    #[inline]
    pub fn identity() -> Self {
        Self::new_unchecked(Quaternion::identity())
    }

    /// Creates a new quaternion from a unit vector (the rotation axis) and an angle
    /// (the rotation angle).
    ///
    /// # Example
    /// ```
    /// # #[macro_use] extern crate approx;
    /// # use std::f32;
    /// # use nalgebra::{UnitQuaternion, Point3, Vector3};
    /// let axis = Vector3::y_axis();
    /// let angle = f32::consts::FRAC_PI_2;
    /// // Point and vector being transformed in the tests.
    /// let pt = Point3::new(4.0, 5.0, 6.0);
    /// let vec = Vector3::new(4.0, 5.0, 6.0);
    /// let q = UnitQuaternion::from_axis_angle(&axis, angle);
    ///
    /// assert_eq!(q.axis().unwrap(), axis);
    /// assert_eq!(q.angle(), angle);
    /// assert_relative_eq!(q * pt, Point3::new(6.0, 5.0, -4.0), epsilon = 1.0e-6);
    /// assert_relative_eq!(q * vec, Vector3::new(6.0, 5.0, -4.0), epsilon = 1.0e-6);
    ///
    /// // A zero vector yields an identity.
    /// assert_eq!(UnitQuaternion::from_scaled_axis(Vector3::<f32>::zeros()), UnitQuaternion::identity());
    /// ```
    #[inline]
    pub fn from_axis_angle<SB>(axis: &Unit<Vector<N, U3, SB>>, angle: N) -> Self
    where SB: Storage<N, U3> {
        let (sang, cang) = (angle / crate::convert(2.0f64)).sin_cos();

        let q = Quaternion::from_parts(cang, axis.as_ref() * sang);
        Self::new_unchecked(q)
    }

    /// Creates a new unit quaternion from a quaternion.
    ///
    /// The input quaternion will be normalized.
    #[inline]
    pub fn from_quaternion(q: Quaternion<N>) -> Self {
        Self::new_normalize(q)
    }

    /// Creates a new unit quaternion from Euler angles.
    ///
    /// The primitive rotations are applied in order: 1 roll − 2 pitch − 3 yaw.
    ///
    /// # Example
    /// ```
    /// # #[macro_use] extern crate approx;
    /// # use nalgebra::UnitQuaternion;
    /// let rot = UnitQuaternion::from_euler_angles(0.1, 0.2, 0.3);
    /// let euler = rot.euler_angles();
    /// assert_relative_eq!(euler.0, 0.1, epsilon = 1.0e-6);
    /// assert_relative_eq!(euler.1, 0.2, epsilon = 1.0e-6);
    /// assert_relative_eq!(euler.2, 0.3, epsilon = 1.0e-6);
    /// ```
    #[inline]
    pub fn from_euler_angles(roll: N, pitch: N, yaw: N) -> Self {
        let (sr, cr) = (roll * crate::convert(0.5f64)).sin_cos();
        let (sp, cp) = (pitch * crate::convert(0.5f64)).sin_cos();
        let (sy, cy) = (yaw * crate::convert(0.5f64)).sin_cos();

        let q = Quaternion::new(
            cr * cp * cy + sr * sp * sy,
            sr * cp * cy - cr * sp * sy,
            cr * sp * cy + sr * cp * sy,
            cr * cp * sy - sr * sp * cy,
        );

        Self::new_unchecked(q)
    }

    /// Builds an unit quaternion from a rotation matrix.
    ///
    /// # Example
    /// ```
    /// # #[macro_use] extern crate approx;
    /// # use nalgebra::{Rotation3, UnitQuaternion, Vector3};
    /// let axis = Vector3::y_axis();
    /// let angle = 0.1;
    /// let rot = Rotation3::from_axis_angle(&axis, angle);
    /// let q = UnitQuaternion::from_rotation_matrix(&rot);
    /// assert_relative_eq!(q.to_rotation_matrix(), rot, epsilon = 1.0e-6);
    /// assert_relative_eq!(q.axis().unwrap(), rot.axis().unwrap(), epsilon = 1.0e-6);
    /// assert_relative_eq!(q.angle(), rot.angle(), epsilon = 1.0e-6);
    /// ```
    #[inline]
    pub fn from_rotation_matrix(rotmat: &Rotation3<N>) -> Self {
        // Robust matrix to quaternion transformation.
        // See http://www.euclideanspace.com/maths/geometry/rotations/conversions/matrixToQuaternion
        let tr = rotmat[(0, 0)] + rotmat[(1, 1)] + rotmat[(2, 2)];
        let res;

        let _0_25: N = crate::convert(0.25);

        if tr > N::zero() {
            let denom = (tr + N::one()).sqrt() * crate::convert(2.0);
            res = Quaternion::new(
                _0_25 * denom,
                (rotmat[(2, 1)] - rotmat[(1, 2)]) / denom,
                (rotmat[(0, 2)] - rotmat[(2, 0)]) / denom,
                (rotmat[(1, 0)] - rotmat[(0, 1)]) / denom,
            );
        } else if rotmat[(0, 0)] > rotmat[(1, 1)] && rotmat[(0, 0)] > rotmat[(2, 2)] {
            let denom = (N::one() + rotmat[(0, 0)] - rotmat[(1, 1)] - rotmat[(2, 2)]).sqrt()
                * crate::convert(2.0);
            res = Quaternion::new(
                (rotmat[(2, 1)] - rotmat[(1, 2)]) / denom,
                _0_25 * denom,
                (rotmat[(0, 1)] + rotmat[(1, 0)]) / denom,
                (rotmat[(0, 2)] + rotmat[(2, 0)]) / denom,
            );
        } else if rotmat[(1, 1)] > rotmat[(2, 2)] {
            let denom = (N::one() + rotmat[(1, 1)] - rotmat[(0, 0)] - rotmat[(2, 2)]).sqrt()
                * crate::convert(2.0);
            res = Quaternion::new(
                (rotmat[(0, 2)] - rotmat[(2, 0)]) / denom,
                (rotmat[(0, 1)] + rotmat[(1, 0)]) / denom,
                _0_25 * denom,
                (rotmat[(1, 2)] + rotmat[(2, 1)]) / denom,
            );
        } else {
            let denom = (N::one() + rotmat[(2, 2)] - rotmat[(0, 0)] - rotmat[(1, 1)]).sqrt()
                * crate::convert(2.0);
            res = Quaternion::new(
                (rotmat[(1, 0)] - rotmat[(0, 1)]) / denom,
                (rotmat[(0, 2)] + rotmat[(2, 0)]) / denom,
                (rotmat[(1, 2)] + rotmat[(2, 1)]) / denom,
                _0_25 * denom,
            );
        }

        Self::new_unchecked(res)
    }

    /// Builds an unit quaternion by extracting the rotation part of the given transformation `m`.
    ///
    /// This is an iterative method. See `.from_matrix_eps` to provide mover
    /// convergence parameters and starting solution.
    /// This implements "A Robust Method to Extract the Rotational Part of Deformations" by Müller et al.
    pub fn from_matrix(m: &Matrix3<N>) -> Self {
        Rotation3::from_matrix(m).into()
    }

    /// Builds an unit quaternion by extracting the rotation part of the given transformation `m`.
    ///
    /// This implements "A Robust Method to Extract the Rotational Part of Deformations" by Müller et al.
    ///
    /// # Parameters
    ///
    /// * `m`: the matrix from which the rotational part is to be extracted.
    /// * `eps`: the angular errors tolerated between the current rotation and the optimal one.
    /// * `max_iter`: the maximum number of iterations. Loops indefinitely until convergence if set to `0`.
    /// * `guess`: an estimate of the solution. Convergence will be significantly faster if an initial solution close
    ///           to the actual solution is provided. Can be set to `UnitQuaternion::identity()` if no other
    ///           guesses come to mind.
    pub fn from_matrix_eps(m: &Matrix3<N>, eps: N, max_iter: usize, guess: Self) -> Self {
        let guess = Rotation3::from(guess);
        Rotation3::from_matrix_eps(m, eps, max_iter, guess).into()
    }

    /// The unit quaternion needed to make `a` and `b` be collinear and point toward the same
    /// direction.
    ///
    /// # Example
    /// ```
    /// # #[macro_use] extern crate approx;
    /// # use nalgebra::{Vector3, UnitQuaternion};
    /// let a = Vector3::new(1.0, 2.0, 3.0);
    /// let b = Vector3::new(3.0, 1.0, 2.0);
    /// let q = UnitQuaternion::rotation_between(&a, &b).unwrap();
    /// assert_relative_eq!(q * a, b);
    /// assert_relative_eq!(q.inverse() * b, a);
    /// ```
    #[inline]
    pub fn rotation_between<SB, SC>(a: &Vector<N, U3, SB>, b: &Vector<N, U3, SC>) -> Option<Self>
    where
        SB: Storage<N, U3>,
        SC: Storage<N, U3>,
    {
        Self::scaled_rotation_between(a, b, N::one())
    }

    /// The smallest rotation needed to make `a` and `b` collinear and point toward the same
    /// direction, raised to the power `s`.
    ///
    /// # Example
    /// ```
    /// # #[macro_use] extern crate approx;
    /// # use nalgebra::{Vector3, UnitQuaternion};
    /// let a = Vector3::new(1.0, 2.0, 3.0);
    /// let b = Vector3::new(3.0, 1.0, 2.0);
    /// let q2 = UnitQuaternion::scaled_rotation_between(&a, &b, 0.2).unwrap();
    /// let q5 = UnitQuaternion::scaled_rotation_between(&a, &b, 0.5).unwrap();
    /// assert_relative_eq!(q2 * q2 * q2 * q2 * q2 * a, b, epsilon = 1.0e-6);
    /// assert_relative_eq!(q5 * q5 * a, b, epsilon = 1.0e-6);
    /// ```
    #[inline]
    pub fn scaled_rotation_between<SB, SC>(
        a: &Vector<N, U3, SB>,
        b: &Vector<N, U3, SC>,
        s: N,
    ) -> Option<Self>
    where
        SB: Storage<N, U3>,
        SC: Storage<N, U3>,
    {
        // FIXME: code duplication with Rotation.
        if let (Some(na), Some(nb)) = (
            Unit::try_new(a.clone_owned(), N::zero()),
            Unit::try_new(b.clone_owned(), N::zero()),
        ) {
            Self::scaled_rotation_between_axis(&na, &nb, s)
        } else {
            Some(Self::identity())
        }
    }

    /// The unit quaternion needed to make `a` and `b` be collinear and point toward the same
    /// direction.
    ///
    /// # Example
    /// ```
    /// # #[macro_use] extern crate approx;
    /// # use nalgebra::{Unit, Vector3, UnitQuaternion};
    /// let a = Unit::new_normalize(Vector3::new(1.0, 2.0, 3.0));
    /// let b = Unit::new_normalize(Vector3::new(3.0, 1.0, 2.0));
    /// let q = UnitQuaternion::rotation_between(&a, &b).unwrap();
    /// assert_relative_eq!(q * a, b);
    /// assert_relative_eq!(q.inverse() * b, a);
    /// ```
    #[inline]
    pub fn rotation_between_axis<SB, SC>(
        a: &Unit<Vector<N, U3, SB>>,
        b: &Unit<Vector<N, U3, SC>>,
    ) -> Option<Self>
    where
        SB: Storage<N, U3>,
        SC: Storage<N, U3>,
    {
        Self::scaled_rotation_between_axis(a, b, N::one())
    }

    /// The smallest rotation needed to make `a` and `b` collinear and point toward the same
    /// direction, raised to the power `s`.
    ///
    /// # Example
    /// ```
    /// # #[macro_use] extern crate approx;
    /// # use nalgebra::{Unit, Vector3, UnitQuaternion};
    /// let a = Unit::new_normalize(Vector3::new(1.0, 2.0, 3.0));
    /// let b = Unit::new_normalize(Vector3::new(3.0, 1.0, 2.0));
    /// let q2 = UnitQuaternion::scaled_rotation_between(&a, &b, 0.2).unwrap();
    /// let q5 = UnitQuaternion::scaled_rotation_between(&a, &b, 0.5).unwrap();
    /// assert_relative_eq!(q2 * q2 * q2 * q2 * q2 * a, b, epsilon = 1.0e-6);
    /// assert_relative_eq!(q5 * q5 * a, b, epsilon = 1.0e-6);
    /// ```
    #[inline]
    pub fn scaled_rotation_between_axis<SB, SC>(
        na: &Unit<Vector<N, U3, SB>>,
        nb: &Unit<Vector<N, U3, SC>>,
        s: N,
    ) -> Option<Self>
    where
        SB: Storage<N, U3>,
        SC: Storage<N, U3>,
    {
        // FIXME: code duplication with Rotation.
        let c = na.cross(&nb);

        if let Some(axis) = Unit::try_new(c, N::default_epsilon()) {
            let cos = na.dot(&nb);

            // The cosinus may be out of [-1, 1] because of inaccuracies.
            if cos <= -N::one() {
                return None;
            } else if cos >= N::one() {
                return Some(Self::identity());
            } else {
                return Some(Self::from_axis_angle(&axis, cos.acos() * s));
            }
        } else if na.dot(&nb) < N::zero() {
            // PI
            //
            // The rotation axis is undefined but the angle not zero. This is not a
            // simple rotation.
            return None;
        } else {
            // Zero
            Some(Self::identity())
        }
    }

    /// Creates an unit quaternion that corresponds to the local frame of an observer standing at the
    /// origin and looking toward `dir`.
    ///
    /// It maps the `z` axis to the direction `dir`.
    ///
    /// # Arguments
    ///   * dir - The look direction. It does not need to be normalized.
    ///   * up - The vertical direction. It does not need to be normalized.
    ///   The only requirement of this parameter is to not be collinear to `dir`. Non-collinearity
    ///   is not checked.
    ///
    /// # Example
    /// ```
    /// # #[macro_use] extern crate approx;
    /// # use std::f32;
    /// # use nalgebra::{UnitQuaternion, Vector3};
    /// let dir = Vector3::new(1.0, 2.0, 3.0);
    /// let up = Vector3::y();
    ///
    /// let q = UnitQuaternion::face_towards(&dir, &up);
    /// assert_relative_eq!(q * Vector3::z(), dir.normalize());
    /// ```
    #[inline]
    pub fn face_towards<SB, SC>(dir: &Vector<N, U3, SB>, up: &Vector<N, U3, SC>) -> Self
    where
        SB: Storage<N, U3>,
        SC: Storage<N, U3>,
    {
        Self::from_rotation_matrix(&Rotation3::face_towards(dir, up))
    }

    /// Deprecated: Use [UnitQuaternion::face_towards] instead.
    #[deprecated(note="renamed to `face_towards`")]
    pub fn new_observer_frames<SB, SC>(dir: &Vector<N, U3, SB>, up: &Vector<N, U3, SC>) -> Self
    where
        SB: Storage<N, U3>,
        SC: Storage<N, U3>,
    {
        Self::face_towards(dir, up)
    }

    /// Builds a right-handed look-at view matrix without translation.
    ///
    /// It maps the view direction `dir` to the **negative** `z` axis.
    /// This conforms to the common notion of right handed look-at matrix from the computer
    /// graphics community.
    ///
    /// # Arguments
    ///   * dir − The view direction. It does not need to be normalized.
    ///   * up - A vector approximately aligned with required the vertical axis. It does not need
    ///   to be normalized. The only requirement of this parameter is to not be collinear to `dir`.
    ///
    /// # Example
    /// ```
    /// # #[macro_use] extern crate approx;
    /// # use std::f32;
    /// # use nalgebra::{UnitQuaternion, Vector3};
    /// let dir = Vector3::new(1.0, 2.0, 3.0);
    /// let up = Vector3::y();
    ///
    /// let q = UnitQuaternion::look_at_rh(&dir, &up);
    /// assert_relative_eq!(q * dir.normalize(), -Vector3::z());
    /// ```
    #[inline]
    pub fn look_at_rh<SB, SC>(dir: &Vector<N, U3, SB>, up: &Vector<N, U3, SC>) -> Self
    where
        SB: Storage<N, U3>,
        SC: Storage<N, U3>,
    {
        Self::face_towards(&-dir, up).inverse()
    }

    /// Builds a left-handed look-at view matrix without translation.
    ///
    /// It maps the view direction `dir` to the **positive** `z` axis.
    /// This conforms to the common notion of left handed look-at matrix from the computer
    /// graphics community.
    ///
    /// # Arguments
    ///   * dir − The view direction. It does not need to be normalized.
    ///   * up - A vector approximately aligned with required the vertical axis. The only
    ///   requirement of this parameter is to not be collinear to `dir`.
    ///
    /// # Example
    /// ```
    /// # #[macro_use] extern crate approx;
    /// # use std::f32;
    /// # use nalgebra::{UnitQuaternion, Vector3};
    /// let dir = Vector3::new(1.0, 2.0, 3.0);
    /// let up = Vector3::y();
    ///
    /// let q = UnitQuaternion::look_at_lh(&dir, &up);
    /// assert_relative_eq!(q * dir.normalize(), Vector3::z());
    /// ```
    #[inline]
    pub fn look_at_lh<SB, SC>(dir: &Vector<N, U3, SB>, up: &Vector<N, U3, SC>) -> Self
    where
        SB: Storage<N, U3>,
        SC: Storage<N, U3>,
    {
        Self::face_towards(dir, up).inverse()
    }

    /// Creates a new unit quaternion rotation from a rotation axis scaled by the rotation angle.
    ///
    /// If `axisangle` has a magnitude smaller than `N::default_epsilon()`, this returns the identity rotation.
    ///
    /// # Example
    /// ```
    /// # #[macro_use] extern crate approx;
    /// # use std::f32;
    /// # use nalgebra::{UnitQuaternion, Point3, Vector3};
    /// let axisangle = Vector3::y() * f32::consts::FRAC_PI_2;
    /// // Point and vector being transformed in the tests.
    /// let pt = Point3::new(4.0, 5.0, 6.0);
    /// let vec = Vector3::new(4.0, 5.0, 6.0);
    /// let q = UnitQuaternion::new(axisangle);
    ///
    /// assert_relative_eq!(q * pt, Point3::new(6.0, 5.0, -4.0), epsilon = 1.0e-6);
    /// assert_relative_eq!(q * vec, Vector3::new(6.0, 5.0, -4.0), epsilon = 1.0e-6);
    ///
    /// // A zero vector yields an identity.
    /// assert_eq!(UnitQuaternion::new(Vector3::<f32>::zeros()), UnitQuaternion::identity());
    /// ```
    #[inline]
    pub fn new<SB>(axisangle: Vector<N, U3, SB>) -> Self
    where SB: Storage<N, U3> {
<<<<<<< HEAD
        let two: N = crate::convert(2.0f64);
        let q = Quaternion::<N>::from_parts(N::zero(), axisangle / two).exp();
=======
        let two: N = ::convert(2.0f64);
        let q = Quaternion::<N>::from_imag(axisangle / two).exp();
>>>>>>> 1e04053a
        Self::new_unchecked(q)
    }

    /// Creates a new unit quaternion rotation from a rotation axis scaled by the rotation angle.
    ///
    /// If `axisangle` has a magnitude smaller than `eps`, this returns the identity rotation.
    ///
    /// # Example
    /// ```
    /// # #[macro_use] extern crate approx;
    /// # use std::f32;
    /// # use nalgebra::{UnitQuaternion, Point3, Vector3};
    /// let axisangle = Vector3::y() * f32::consts::FRAC_PI_2;
    /// // Point and vector being transformed in the tests.
    /// let pt = Point3::new(4.0, 5.0, 6.0);
    /// let vec = Vector3::new(4.0, 5.0, 6.0);
    /// let q = UnitQuaternion::new_eps(axisangle, 1.0e-6);
    ///
    /// assert_relative_eq!(q * pt, Point3::new(6.0, 5.0, -4.0), epsilon = 1.0e-6);
    /// assert_relative_eq!(q * vec, Vector3::new(6.0, 5.0, -4.0), epsilon = 1.0e-6);
    ///
    /// // An almost zero vector yields an identity.
    /// assert_eq!(UnitQuaternion::new_eps(Vector3::new(1.0e-8, 1.0e-9, 1.0e-7), 1.0e-6), UnitQuaternion::identity());
    /// ```
    #[inline]
    pub fn new_eps<SB>(axisangle: Vector<N, U3, SB>, eps: N) -> Self
    where SB: Storage<N, U3> {
<<<<<<< HEAD
        let two: N = crate::convert(2.0f64);
        let q = Quaternion::<N>::from_parts(N::zero(), axisangle / two).exp_eps(eps);
=======
        let two: N = ::convert(2.0f64);
        let q = Quaternion::<N>::from_imag(axisangle / two).exp_eps(eps);
>>>>>>> 1e04053a
        Self::new_unchecked(q)
    }

    /// Creates a new unit quaternion rotation from a rotation axis scaled by the rotation angle.
    ///
    /// If `axisangle` has a magnitude smaller than `N::default_epsilon()`, this returns the identity rotation.
    /// Same as `Self::new(axisangle)`.
    ///
    /// # Example
    /// ```
    /// # #[macro_use] extern crate approx;
    /// # use std::f32;
    /// # use nalgebra::{UnitQuaternion, Point3, Vector3};
    /// let axisangle = Vector3::y() * f32::consts::FRAC_PI_2;
    /// // Point and vector being transformed in the tests.
    /// let pt = Point3::new(4.0, 5.0, 6.0);
    /// let vec = Vector3::new(4.0, 5.0, 6.0);
    /// let q = UnitQuaternion::from_scaled_axis(axisangle);
    ///
    /// assert_relative_eq!(q * pt, Point3::new(6.0, 5.0, -4.0), epsilon = 1.0e-6);
    /// assert_relative_eq!(q * vec, Vector3::new(6.0, 5.0, -4.0), epsilon = 1.0e-6);
    ///
    /// // A zero vector yields an identity.
    /// assert_eq!(UnitQuaternion::from_scaled_axis(Vector3::<f32>::zeros()), UnitQuaternion::identity());
    /// ```
    #[inline]
    pub fn from_scaled_axis<SB>(axisangle: Vector<N, U3, SB>) -> Self
    where SB: Storage<N, U3> {
        Self::new(axisangle)
    }

    /// Creates a new unit quaternion rotation from a rotation axis scaled by the rotation angle.
    ///
    /// If `axisangle` has a magnitude smaller than `eps`, this returns the identity rotation.
    /// Same as `Self::new_eps(axisangle, eps)`.
    ///
    /// # Example
    /// ```
    /// # #[macro_use] extern crate approx;
    /// # use std::f32;
    /// # use nalgebra::{UnitQuaternion, Point3, Vector3};
    /// let axisangle = Vector3::y() * f32::consts::FRAC_PI_2;
    /// // Point and vector being transformed in the tests.
    /// let pt = Point3::new(4.0, 5.0, 6.0);
    /// let vec = Vector3::new(4.0, 5.0, 6.0);
    /// let q = UnitQuaternion::from_scaled_axis_eps(axisangle, 1.0e-6);
    ///
    /// assert_relative_eq!(q * pt, Point3::new(6.0, 5.0, -4.0), epsilon = 1.0e-6);
    /// assert_relative_eq!(q * vec, Vector3::new(6.0, 5.0, -4.0), epsilon = 1.0e-6);
    ///
    /// // An almost zero vector yields an identity.
    /// assert_eq!(UnitQuaternion::from_scaled_axis_eps(Vector3::new(1.0e-8, 1.0e-9, 1.0e-7), 1.0e-6), UnitQuaternion::identity());
    /// ```
    #[inline]
    pub fn from_scaled_axis_eps<SB>(axisangle: Vector<N, U3, SB>, eps: N) -> Self
    where SB: Storage<N, U3> {
        Self::new_eps(axisangle, eps)
    }
}

impl<N: RealField> One for UnitQuaternion<N> {
    #[inline]
    fn one() -> Self {
        Self::identity()
    }
}

impl<N: RealField> Distribution<UnitQuaternion<N>> for Standard
where OpenClosed01: Distribution<N>
{
    /// Generate a uniformly distributed random rotation quaternion.
    #[inline]
    fn sample<'a, R: Rng + ?Sized>(&self, rng: &'a mut R) -> UnitQuaternion<N> {
        // Ken Shoemake's Subgroup Algorithm
        // Uniform random rotations.
        // In D. Kirk, editor, Graphics Gems III, pages 124-132. Academic, New York, 1992.
        let x0 = rng.sample(OpenClosed01);
        let x1 = rng.sample(OpenClosed01);
        let x2 = rng.sample(OpenClosed01);
        let theta1 = N::two_pi() * x1;
        let theta2 = N::two_pi() * x2;
        let s1 = theta1.sin();
        let c1 = theta1.cos();
        let s2 = theta2.sin();
        let c2 = theta2.cos();
        let r1 = (N::one() - x0).sqrt();
        let r2 = x0.sqrt();
        Unit::new_unchecked(Quaternion::new(s1 * r1, c1 * r1, s2 * r2, c2 * r2))
    }
}

#[cfg(feature = "arbitrary")]
impl<N: RealField + Arbitrary> Arbitrary for UnitQuaternion<N>
where
    Owned<N, U4>: Send,
    Owned<N, U3>: Send,
{
    #[inline]
    fn arbitrary<G: Gen>(g: &mut G) -> Self {
        let axisangle = Vector3::arbitrary(g);
        Self::from_scaled_axis(axisangle)
    }
}

#[cfg(test)]
mod tests {
    extern crate rand_xorshift;
    use super::*;
    use rand::SeedableRng;

    #[test]
    fn random_unit_quats_are_unit() {
        let mut rng = rand_xorshift::XorShiftRng::from_seed([0xAB; 16]);
        for _ in 0..1000 {
            let x = rng.gen::<UnitQuaternion<f32>>();
            assert!(relative_eq!(x.into_inner().norm(), 1.0))
        }
    }
}<|MERGE_RESOLUTION|>--- conflicted
+++ resolved
@@ -11,17 +11,9 @@
 
 use alga::general::RealField;
 
-<<<<<<< HEAD
 use crate::base::dimension::U3;
 use crate::base::storage::Storage;
-#[cfg(feature = "arbitrary")]
-use crate::base::Vector3;
-use crate::base::{Unit, Vector, Vector4, Matrix3};
-=======
-use base::dimension::U3;
-use base::storage::Storage;
-use base::{Unit, Vector, Vector3, Vector4, Matrix3};
->>>>>>> 1e04053a
+use crate::base::{Unit, Vector, Vector3, Vector4, Matrix3};
 
 use crate::geometry::{Quaternion, Rotation3, UnitQuaternion};
 
@@ -595,13 +587,8 @@
     #[inline]
     pub fn new<SB>(axisangle: Vector<N, U3, SB>) -> Self
     where SB: Storage<N, U3> {
-<<<<<<< HEAD
         let two: N = crate::convert(2.0f64);
-        let q = Quaternion::<N>::from_parts(N::zero(), axisangle / two).exp();
-=======
-        let two: N = ::convert(2.0f64);
         let q = Quaternion::<N>::from_imag(axisangle / two).exp();
->>>>>>> 1e04053a
         Self::new_unchecked(q)
     }
 
@@ -629,13 +616,8 @@
     #[inline]
     pub fn new_eps<SB>(axisangle: Vector<N, U3, SB>, eps: N) -> Self
     where SB: Storage<N, U3> {
-<<<<<<< HEAD
         let two: N = crate::convert(2.0f64);
-        let q = Quaternion::<N>::from_parts(N::zero(), axisangle / two).exp_eps(eps);
-=======
-        let two: N = ::convert(2.0f64);
         let q = Quaternion::<N>::from_imag(axisangle / two).exp_eps(eps);
->>>>>>> 1e04053a
         Self::new_unchecked(q)
     }
 
