use approx::{AbsDiffEq, RelativeEq, UlpsEq};
use num::{One, Zero};
use std::fmt;
use std::hash;
#[cfg(feature = "abomonation-serialize")]
use std::io::{Result as IOResult, Write};

#[cfg(feature = "serde-serialize")]
use serde::{Deserialize, Deserializer, Serialize, Serializer};

#[cfg(feature = "abomonation-serialize")]
use abomonation::Abomonation;

use alga::general::{ClosedNeg, Real};

use base::allocator::Allocator;
use base::dimension::{DimName, DimNameAdd, DimNameSum, U1};
use base::storage::Owned;
use base::{DefaultAllocator, MatrixN, Scalar, VectorN};

/// A translation.
#[repr(C)]
#[derive(Debug)]
pub struct Translation<N: Scalar, D: DimName>
where DefaultAllocator: Allocator<N, D>
{
    /// The translation coordinates, i.e., how much is added to a point's coordinates when it is
    /// translated.
    pub vector: VectorN<N, D>,
}

impl<N: Scalar + hash::Hash, D: DimName + hash::Hash> hash::Hash for Translation<N, D>
where
    DefaultAllocator: Allocator<N, D>,
    Owned<N, D>: hash::Hash,
{
    fn hash<H: hash::Hasher>(&self, state: &mut H) {
        self.vector.hash(state)
    }
}

impl<N: Scalar, D: DimName> Copy for Translation<N, D>
where
    DefaultAllocator: Allocator<N, D>,
    Owned<N, D>: Copy,
{}

impl<N: Scalar, D: DimName> Clone for Translation<N, D>
where
    DefaultAllocator: Allocator<N, D>,
    Owned<N, D>: Clone,
{
    #[inline]
    fn clone(&self) -> Self {
        Translation::from(self.vector.clone())
    }
}

#[cfg(feature = "abomonation-serialize")]
impl<N, D> Abomonation for Translation<N, D>
where
    N: Scalar,
    D: DimName,
    VectorN<N, D>: Abomonation,
    DefaultAllocator: Allocator<N, D>,
{
    unsafe fn entomb<W: Write>(&self, writer: &mut W) -> IOResult<()> {
        self.vector.entomb(writer)
    }

    fn extent(&self) -> usize {
        self.vector.extent()
    }

    unsafe fn exhume<'a, 'b>(&'a mut self, bytes: &'b mut [u8]) -> Option<&'b mut [u8]> {
        self.vector.exhume(bytes)
    }
}

#[cfg(feature = "serde-serialize")]
impl<N: Scalar, D: DimName> Serialize for Translation<N, D>
where
    DefaultAllocator: Allocator<N, D>,
    Owned<N, D>: Serialize,
{
    fn serialize<S>(&self, serializer: S) -> Result<S::Ok, S::Error>
    where S: Serializer {
        self.vector.serialize(serializer)
    }
}

#[cfg(feature = "serde-serialize")]
impl<'a, N: Scalar, D: DimName> Deserialize<'a> for Translation<N, D>
where
    DefaultAllocator: Allocator<N, D>,
    Owned<N, D>: Deserialize<'a>,
{
    fn deserialize<Des>(deserializer: Des) -> Result<Self, Des::Error>
    where Des: Deserializer<'a> {
        let matrix = VectorN::<N, D>::deserialize(deserializer)?;

        Ok(Translation::from(matrix))
    }
}

impl<N: Scalar, D: DimName> Translation<N, D>
where DefaultAllocator: Allocator<N, D>
{
    /// Creates a new translation from the given vector.
    #[inline]
    #[deprecated(note = "Use `::from` instead.")]
    pub fn from_vector(vector: VectorN<N, D>) -> Translation<N, D> {
        Translation { vector: vector }
    }

    /// Inverts `self`.
    ///
    /// # Example
    /// ```
    /// # use nalgebra::{Translation2, Translation3};
    /// let t = Translation3::new(1.0, 2.0, 3.0);
    /// assert_eq!(t * t.inverse(), Translation3::identity());
    /// assert_eq!(t.inverse() * t, Translation3::identity());
    ///
    /// // Work in all dimensions.
    /// let t = Translation2::new(1.0, 2.0);
    /// assert_eq!(t * t.inverse(), Translation2::identity());
    /// assert_eq!(t.inverse() * t, Translation2::identity());
    /// ```
    #[inline]
    pub fn inverse(&self) -> Translation<N, D>
    where N: ClosedNeg {
<<<<<<< HEAD
        Translation::from_vector(-&self.vector)
=======
        Translation::from(-&self.vector)
>>>>>>> 737a3bc2
    }

    /// Converts this translation into its equivalent homogeneous transformation matrix.
    ///
    /// # Example
    /// ```
    /// # use nalgebra::{Translation2, Translation3, Matrix3, Matrix4};
    /// let t = Translation3::new(10.0, 20.0, 30.0);
    /// let expected = Matrix4::new(1.0, 0.0, 0.0, 10.0,
    ///                             0.0, 1.0, 0.0, 20.0,
    ///                             0.0, 0.0, 1.0, 30.0,
    ///                             0.0, 0.0, 0.0, 1.0);
    /// assert_eq!(t.to_homogeneous(), expected);
    ///
    /// let t = Translation2::new(10.0, 20.0);
    /// let expected = Matrix3::new(1.0, 0.0, 10.0,
    ///                             0.0, 1.0, 20.0,
    ///                             0.0, 0.0, 1.0);
    /// assert_eq!(t.to_homogeneous(), expected);
    /// ```
    #[inline]
    pub fn to_homogeneous(&self) -> MatrixN<N, DimNameSum<D, U1>>
    where
        N: Zero + One,
        D: DimNameAdd<U1>,
        DefaultAllocator: Allocator<N, DimNameSum<D, U1>, DimNameSum<D, U1>>,
    {
        let mut res = MatrixN::<N, DimNameSum<D, U1>>::identity();
        res.fixed_slice_mut::<D, U1>(0, D::dim())
            .copy_from(&self.vector);

        res
    }

    /// Inverts `self` in-place.
    ///
    /// # Example
    /// ```
    /// # use nalgebra::{Translation2, Translation3};
    /// let t = Translation3::new(1.0, 2.0, 3.0);
    /// let mut inv_t = Translation3::new(1.0, 2.0, 3.0);
    /// inv_t.inverse_mut();
    /// assert_eq!(t * inv_t, Translation3::identity());
    /// assert_eq!(inv_t * t, Translation3::identity());
    ///
    /// // Work in all dimensions.
    /// let t = Translation2::new(1.0, 2.0);
    /// let mut inv_t = Translation2::new(1.0, 2.0);
    /// inv_t.inverse_mut();
    /// assert_eq!(t * inv_t, Translation2::identity());
    /// assert_eq!(inv_t * t, Translation2::identity());
    /// ```
    #[inline]
    pub fn inverse_mut(&mut self)
    where N: ClosedNeg {
        self.vector.neg_mut()
    }
}

impl<N: Scalar + Eq, D: DimName> Eq for Translation<N, D> where DefaultAllocator: Allocator<N, D> {}

impl<N: Scalar + PartialEq, D: DimName> PartialEq for Translation<N, D>
where DefaultAllocator: Allocator<N, D>
{
    #[inline]
    fn eq(&self, right: &Translation<N, D>) -> bool {
        self.vector == right.vector
    }
}

impl<N: Scalar + AbsDiffEq, D: DimName> AbsDiffEq for Translation<N, D>
where
    DefaultAllocator: Allocator<N, D>,
    N::Epsilon: Copy,
{
    type Epsilon = N::Epsilon;

    #[inline]
    fn default_epsilon() -> Self::Epsilon {
        N::default_epsilon()
    }

    #[inline]
    fn abs_diff_eq(&self, other: &Self, epsilon: Self::Epsilon) -> bool {
        self.vector.abs_diff_eq(&other.vector, epsilon)
    }
}

impl<N: Scalar + RelativeEq, D: DimName> RelativeEq for Translation<N, D>
where
    DefaultAllocator: Allocator<N, D>,
    N::Epsilon: Copy,
{
    #[inline]
    fn default_max_relative() -> Self::Epsilon {
        N::default_max_relative()
    }

    #[inline]
    fn relative_eq(
        &self,
        other: &Self,
        epsilon: Self::Epsilon,
        max_relative: Self::Epsilon,
    ) -> bool
    {
        self.vector
            .relative_eq(&other.vector, epsilon, max_relative)
    }
}

impl<N: Scalar + UlpsEq, D: DimName> UlpsEq for Translation<N, D>
where
    DefaultAllocator: Allocator<N, D>,
    N::Epsilon: Copy,
{
    #[inline]
    fn default_max_ulps() -> u32 {
        N::default_max_ulps()
    }

    #[inline]
    fn ulps_eq(&self, other: &Self, epsilon: Self::Epsilon, max_ulps: u32) -> bool {
        self.vector.ulps_eq(&other.vector, epsilon, max_ulps)
    }
}

/*
 *
 * Display
 *
 */
impl<N: Real + fmt::Display, D: DimName> fmt::Display for Translation<N, D>
where DefaultAllocator: Allocator<N, D> + Allocator<usize, D>
{
    fn fmt(&self, f: &mut fmt::Formatter) -> fmt::Result {
        let precision = f.precision().unwrap_or(3);

        try!(writeln!(f, "Translation {{"));
        try!(write!(f, "{:.*}", precision, self.vector));
        writeln!(f, "}}")
    }
}<|MERGE_RESOLUTION|>--- conflicted
+++ resolved
@@ -130,11 +130,7 @@
     #[inline]
     pub fn inverse(&self) -> Translation<N, D>
     where N: ClosedNeg {
-<<<<<<< HEAD
-        Translation::from_vector(-&self.vector)
-=======
         Translation::from(-&self.vector)
->>>>>>> 737a3bc2
     }
 
     /// Converts this translation into its equivalent homogeneous transformation matrix.
