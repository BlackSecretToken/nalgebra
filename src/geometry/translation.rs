use approx::{AbsDiffEq, RelativeEq, UlpsEq};
use num::{One, Zero};
use std::fmt;
use std::hash;
#[cfg(feature = "abomonation-serialize")]
use std::io::{Result as IOResult, Write};

#[cfg(feature = "serde-serialize")]
use serde::{Deserialize, Deserializer, Serialize, Serializer};

#[cfg(feature = "abomonation-serialize")]
use abomonation::Abomonation;

use alga::general::{ClosedNeg, Real};

use base::allocator::Allocator;
use base::dimension::{DimName, DimNameAdd, DimNameSum, U1};
use base::storage::Owned;
use base::{DefaultAllocator, MatrixN, Scalar, VectorN};

/// A translation.
#[repr(C)]
#[derive(Debug)]
pub struct Translation<N: Scalar, D: DimName>
where DefaultAllocator: Allocator<N, D>
{
    /// The translation coordinates, i.e., how much is added to a point's coordinates when it is
    /// translated.
    pub vector: VectorN<N, D>,
}

impl<N: Scalar + hash::Hash, D: DimName + hash::Hash> hash::Hash for Translation<N, D>
where
    DefaultAllocator: Allocator<N, D>,
    Owned<N, D>: hash::Hash,
{
    fn hash<H: hash::Hasher>(&self, state: &mut H) {
        self.vector.hash(state)
    }
}

impl<N: Scalar, D: DimName> Copy for Translation<N, D>
where
    DefaultAllocator: Allocator<N, D>,
    Owned<N, D>: Copy,
{}

impl<N: Scalar, D: DimName> Clone for Translation<N, D>
where
    DefaultAllocator: Allocator<N, D>,
    Owned<N, D>: Clone,
{
    #[inline]
    fn clone(&self) -> Self {
        Translation::from(self.vector.clone())
    }
}

#[cfg(feature = "abomonation-serialize")]
impl<N, D> Abomonation for Translation<N, D>
where
    N: Scalar,
    D: DimName,
    VectorN<N, D>: Abomonation,
    DefaultAllocator: Allocator<N, D>,
{
    unsafe fn entomb<W: Write>(&self, writer: &mut W) -> IOResult<()> {
        self.vector.entomb(writer)
    }

    fn extent(&self) -> usize {
        self.vector.extent()
    }

    unsafe fn exhume<'a, 'b>(&'a mut self, bytes: &'b mut [u8]) -> Option<&'b mut [u8]> {
        self.vector.exhume(bytes)
    }
}

#[cfg(feature = "serde-serialize")]
impl<N: Scalar, D: DimName> Serialize for Translation<N, D>
where
    DefaultAllocator: Allocator<N, D>,
    Owned<N, D>: Serialize,
{
    fn serialize<S>(&self, serializer: S) -> Result<S::Ok, S::Error>
    where S: Serializer {
        self.vector.serialize(serializer)
    }
}

#[cfg(feature = "serde-serialize")]
impl<'a, N: Scalar, D: DimName> Deserialize<'a> for Translation<N, D>
where
    DefaultAllocator: Allocator<N, D>,
    Owned<N, D>: Deserialize<'a>,
{
    fn deserialize<Des>(deserializer: Des) -> Result<Self, Des::Error>
    where Des: Deserializer<'a> {
        let matrix = VectorN::<N, D>::deserialize(deserializer)?;

        Ok(Translation::from(matrix))
    }
}

impl<N: Scalar, D: DimName> Translation<N, D>
where DefaultAllocator: Allocator<N, D>
{
    /// Creates a new translation from the given vector.
    #[inline]
    #[deprecated(note = "Use `::from` instead.")]
    pub fn from_vector(vector: VectorN<N, D>) -> Translation<N, D> {
        Translation { vector: vector }
    }

    /// Inverts `self`.
    ///
    /// # Example
    /// ```
    /// # use nalgebra::{Translation2, Translation3};
    /// let t = Translation3::new(1.0, 2.0, 3.0);
    /// assert_eq!(t * t.inverse(), Translation3::identity());
    /// assert_eq!(t.inverse() * t, Translation3::identity());
    ///
    /// // Work in all dimensions.
    /// let t = Translation2::new(1.0, 2.0);
    /// assert_eq!(t * t.inverse(), Translation2::identity());
    /// assert_eq!(t.inverse() * t, Translation2::identity());
    /// ```
    #[inline]
    pub fn inverse(&self) -> Translation<N, D>
    where N: ClosedNeg {
<<<<<<< HEAD
        Translation::from_vector(-&self.vector)
=======
        Translation::from(-&self.vector)
>>>>>>> d702bf03
    }

    /// Converts this translation into its equivalent homogeneous transformation matrix.
    ///
    /// # Example
    /// ```
    /// # use nalgebra::{Translation2, Translation3, Matrix3, Matrix4};
    /// let t = Translation3::new(10.0, 20.0, 30.0);
    /// let expected = Matrix4::new(1.0, 0.0, 0.0, 10.0,
    ///                             0.0, 1.0, 0.0, 20.0,
    ///                             0.0, 0.0, 1.0, 30.0,
    ///                             0.0, 0.0, 0.0, 1.0);
    /// assert_eq!(t.to_homogeneous(), expected);
    ///
    /// let t = Translation2::new(10.0, 20.0);
    /// let expected = Matrix3::new(1.0, 0.0, 10.0,
    ///                             0.0, 1.0, 20.0,
    ///                             0.0, 0.0, 1.0);
    /// assert_eq!(t.to_homogeneous(), expected);
    /// ```
    #[inline]
    pub fn to_homogeneous(&self) -> MatrixN<N, DimNameSum<D, U1>>
    where
        N: Zero + One,
        D: DimNameAdd<U1>,
        DefaultAllocator: Allocator<N, DimNameSum<D, U1>, DimNameSum<D, U1>>,
    {
        let mut res = MatrixN::<N, DimNameSum<D, U1>>::identity();
        res.fixed_slice_mut::<D, U1>(0, D::dim())
            .copy_from(&self.vector);

        res
    }

    /// Inverts `self` in-place.
    ///
    /// # Example
    /// ```
    /// # use nalgebra::{Translation2, Translation3};
    /// let t = Translation3::new(1.0, 2.0, 3.0);
    /// let mut inv_t = Translation3::new(1.0, 2.0, 3.0);
    /// inv_t.inverse_mut();
    /// assert_eq!(t * inv_t, Translation3::identity());
    /// assert_eq!(inv_t * t, Translation3::identity());
    ///
    /// // Work in all dimensions.
    /// let t = Translation2::new(1.0, 2.0);
    /// let mut inv_t = Translation2::new(1.0, 2.0);
    /// inv_t.inverse_mut();
    /// assert_eq!(t * inv_t, Translation2::identity());
    /// assert_eq!(inv_t * t, Translation2::identity());
    /// ```
    #[inline]
    pub fn inverse_mut(&mut self)
    where N: ClosedNeg {
        self.vector.neg_mut()
    }
}

impl<N: Scalar + Eq, D: DimName> Eq for Translation<N, D> where DefaultAllocator: Allocator<N, D> {}

impl<N: Scalar + PartialEq, D: DimName> PartialEq for Translation<N, D>
where DefaultAllocator: Allocator<N, D>
{
    #[inline]
    fn eq(&self, right: &Translation<N, D>) -> bool {
        self.vector == right.vector
    }
}

impl<N: Scalar + AbsDiffEq, D: DimName> AbsDiffEq for Translation<N, D>
where
    DefaultAllocator: Allocator<N, D>,
    N::Epsilon: Copy,
{
    type Epsilon = N::Epsilon;

    #[inline]
    fn default_epsilon() -> Self::Epsilon {
        N::default_epsilon()
    }

    #[inline]
    fn abs_diff_eq(&self, other: &Self, epsilon: Self::Epsilon) -> bool {
        self.vector.abs_diff_eq(&other.vector, epsilon)
    }
}

impl<N: Scalar + RelativeEq, D: DimName> RelativeEq for Translation<N, D>
where
    DefaultAllocator: Allocator<N, D>,
    N::Epsilon: Copy,
{
    #[inline]
    fn default_max_relative() -> Self::Epsilon {
        N::default_max_relative()
    }

    #[inline]
    fn relative_eq(
        &self,
        other: &Self,
        epsilon: Self::Epsilon,
        max_relative: Self::Epsilon,
    ) -> bool
    {
        self.vector
            .relative_eq(&other.vector, epsilon, max_relative)
    }
}

impl<N: Scalar + UlpsEq, D: DimName> UlpsEq for Translation<N, D>
where
    DefaultAllocator: Allocator<N, D>,
    N::Epsilon: Copy,
{
    #[inline]
    fn default_max_ulps() -> u32 {
        N::default_max_ulps()
    }

    #[inline]
    fn ulps_eq(&self, other: &Self, epsilon: Self::Epsilon, max_ulps: u32) -> bool {
        self.vector.ulps_eq(&other.vector, epsilon, max_ulps)
    }
}

/*
 *
 * Display
 *
 */
impl<N: Real + fmt::Display, D: DimName> fmt::Display for Translation<N, D>
where DefaultAllocator: Allocator<N, D> + Allocator<usize, D>
{
    fn fmt(&self, f: &mut fmt::Formatter) -> fmt::Result {
        let precision = f.precision().unwrap_or(3);

        try!(writeln!(f, "Translation {{"));
        try!(write!(f, "{:.*}", precision, self.vector));
        writeln!(f, "}}")
    }
}<|MERGE_RESOLUTION|>--- conflicted
+++ resolved
@@ -130,11 +130,7 @@
     #[inline]
     pub fn inverse(&self) -> Translation<N, D>
     where N: ClosedNeg {
-<<<<<<< HEAD
-        Translation::from_vector(-&self.vector)
-=======
         Translation::from(-&self.vector)
->>>>>>> d702bf03
     }
 
     /// Converts this translation into its equivalent homogeneous transformation matrix.
