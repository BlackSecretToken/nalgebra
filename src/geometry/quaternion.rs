--- conflicted
+++ resolved
@@ -28,12 +28,9 @@
     pub coords: Vector4<N>
 }
 
-<<<<<<< HEAD
 #[cfg(feature = "abomonation-serialize")]
-impl<N, S> Abomonation for QuaternionBase<N, S>
-    where N: Real,
-          S: Storage<N, U4, U1>,
-          ColumnVector<N, U4, S>: Abomonation
+impl<N: Real> Abomonation for QuaternionBase<N>
+    where Vector4<N>: Abomonation
 {
     unsafe fn entomb(&self, writer: &mut Vec<u8>) {
         self.coords.entomb(writer)
@@ -48,13 +45,7 @@
     }
 }
 
-impl<N, S> Eq for QuaternionBase<N, S>
-    where N: Real + Eq,
-          S: Storage<N, U4, U1> {
-=======
-impl<N: Real + Eq> Eq for Quaternion<N> {
->>>>>>> 0763565f
-}
+impl<N: Real + Eq> Eq for Quaternion<N> { }
 
 impl<N: Real> PartialEq for Quaternion<N> {
     fn eq(&self, rhs: &Self) -> bool {
