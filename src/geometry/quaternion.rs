use approx::{AbsDiffEq, RelativeEq, UlpsEq};
use num::Zero;
use std::fmt;
use std::hash;
#[cfg(feature = "abomonation-serialize")]
use std::io::{Result as IOResult, Write};

#[cfg(feature = "serde-serialize")]
use base::storage::Owned;
#[cfg(feature = "serde-serialize")]
use serde::{Deserialize, Deserializer, Serialize, Serializer};

#[cfg(feature = "abomonation-serialize")]
use abomonation::Abomonation;

use alga::general::Real;

use base::dimension::{U1, U3, U4};
use base::storage::{CStride, RStride};
use base::{Matrix3, MatrixN, MatrixSlice, MatrixSliceMut, Unit, Vector3, Vector4};

use geometry::Rotation;

/// A quaternion. See the type alias `UnitQuaternion = Unit<Quaternion>` for a quaternion
/// that may be used as a rotation.
#[repr(C)]
#[derive(Debug)]
pub struct Quaternion<N: Real> {
    /// This quaternion as a 4D vector of coordinates in the `[ x, y, z, w ]` storage order.
    pub coords: Vector4<N>,
}

#[cfg(feature = "abomonation-serialize")]
impl<N: Real> Abomonation for Quaternion<N>
where Vector4<N>: Abomonation
{
    unsafe fn entomb<W: Write>(&self, writer: &mut W) -> IOResult<()> {
        self.coords.entomb(writer)
    }

    fn extent(&self) -> usize {
        self.coords.extent()
    }

    unsafe fn exhume<'a, 'b>(&'a mut self, bytes: &'b mut [u8]) -> Option<&'b mut [u8]> {
        self.coords.exhume(bytes)
    }
}

impl<N: Real + Eq> Eq for Quaternion<N> {}

impl<N: Real> PartialEq for Quaternion<N> {
    fn eq(&self, rhs: &Self) -> bool {
        self.coords == rhs.coords ||
        // Account for the double-covering of S², i.e. q = -q
        self.as_vector().iter().zip(rhs.as_vector().iter()).all(|(a, b)| *a == -*b)
    }
}

impl<N: Real + hash::Hash> hash::Hash for Quaternion<N> {
    fn hash<H: hash::Hasher>(&self, state: &mut H) {
        self.coords.hash(state)
    }
}

impl<N: Real> Copy for Quaternion<N> {}

impl<N: Real> Clone for Quaternion<N> {
    #[inline]
    fn clone(&self) -> Self {
        Quaternion::from(self.coords.clone())
    }
}

#[cfg(feature = "serde-serialize")]
impl<N: Real> Serialize for Quaternion<N>
where Owned<N, U4>: Serialize
{
    fn serialize<S>(&self, serializer: S) -> Result<S::Ok, S::Error>
    where S: Serializer {
        self.coords.serialize(serializer)
    }
}

#[cfg(feature = "serde-serialize")]
impl<'a, N: Real> Deserialize<'a> for Quaternion<N>
where Owned<N, U4>: Deserialize<'a>
{
    fn deserialize<Des>(deserializer: Des) -> Result<Self, Des::Error>
    where Des: Deserializer<'a> {
        let coords = Vector4::<N>::deserialize(deserializer)?;

        Ok(Quaternion::from(coords))
    }
}

impl<N: Real> Quaternion<N> {
    /// Moves this unit quaternion into one that owns its data.
    #[inline]
    #[deprecated(note = "This method is a no-op and will be removed in a future release.")]
    pub fn into_owned(self) -> Quaternion<N> {
        self
    }

    /// Clones this unit quaternion into one that owns its data.
    #[inline]
    #[deprecated(note = "This method is a no-op and will be removed in a future release.")]
    pub fn clone_owned(&self) -> Quaternion<N> {
        Quaternion::from(self.coords.clone_owned())
    }

    /// Normalizes this quaternion.
    ///
    /// # Example
    /// ```
    /// # #[macro_use] extern crate approx;
    /// # use nalgebra::Quaternion;
    /// let q = Quaternion::new(1.0, 2.0, 3.0, 4.0);
    /// let q_normalized = q.normalize();
    /// relative_eq!(q_normalized.norm(), 1.0);
    /// ```
    #[inline]
    pub fn normalize(&self) -> Quaternion<N> {
        Quaternion::from(self.coords.normalize())
    }

    /// The conjugate of this quaternion.
    ///
    /// # Example
    /// ```
    /// # use nalgebra::Quaternion;
    /// let q = Quaternion::new(1.0, 2.0, 3.0, 4.0);
    /// let conj = q.conjugate();
    /// assert!(conj.i == -2.0 && conj.j == -3.0 && conj.k == -4.0 && conj.w == 1.0);
    /// ```
    #[inline]
    pub fn conjugate(&self) -> Quaternion<N> {
        let v = Vector4::new(
            -self.coords[0],
            -self.coords[1],
            -self.coords[2],
            self.coords[3],
        );
        Quaternion::from(v)
    }

    /// Inverts this quaternion if it is not zero.
    ///
    /// # Example
    /// ```
    /// # #[macro_use] extern crate approx;
    /// # use nalgebra::Quaternion;
    /// let q = Quaternion::new(1.0, 2.0, 3.0, 4.0);
    /// let inv_q = q.try_inverse();
    ///
    /// assert!(inv_q.is_some());
    /// assert_relative_eq!(inv_q.unwrap() * q, Quaternion::identity());
    ///
    /// //Non-invertible case
    /// let q = Quaternion::new(0.0, 0.0, 0.0, 0.0);
    /// let inv_q = q.try_inverse();
    ///
    /// assert!(inv_q.is_none());
    /// ```
    #[inline]
    pub fn try_inverse(&self) -> Option<Quaternion<N>> {
        let mut res = Quaternion::from(self.coords.clone_owned());

        if res.try_inverse_mut() {
            Some(res)
        } else {
            None
        }
    }

    /// Linear interpolation between two quaternion.
    ///
    /// Computes `self * (1 - t) + other * t`.
    ///
    /// # Example
    /// ```
    /// # use nalgebra::Quaternion;
    /// let q1 = Quaternion::new(1.0, 2.0, 3.0, 4.0);
    /// let q2 = Quaternion::new(10.0, 20.0, 30.0, 40.0);
    ///
    /// assert_eq!(q1.lerp(&q2, 0.1), Quaternion::new(1.9, 3.8, 5.7, 7.6));
    /// ```
    #[inline]
    pub fn lerp(&self, other: &Quaternion<N>, t: N) -> Quaternion<N> {
        self * (N::one() - t) + other * t
    }

    /// The vector part `(i, j, k)` of this quaternion.
    ///
    /// # Example
    /// ```
    /// # use nalgebra::Quaternion;
    /// let q = Quaternion::new(1.0, 2.0, 3.0, 4.0);
    /// assert_eq!(q.vector()[0], 2.0);
    /// assert_eq!(q.vector()[1], 3.0);
    /// assert_eq!(q.vector()[2], 4.0);
    /// ```
    #[inline]
    pub fn vector(&self) -> MatrixSlice<N, U3, U1, RStride<N, U4, U1>, CStride<N, U4, U1>> {
        self.coords.fixed_rows::<U3>(0)
    }

    /// The scalar part `w` of this quaternion.
    ///
    /// # Example
    /// ```
    /// # use nalgebra::Quaternion;
    /// let q = Quaternion::new(1.0, 2.0, 3.0, 4.0);
    /// assert_eq!(q.scalar(), 1.0);
    /// ```
    #[inline]
    pub fn scalar(&self) -> N {
        self.coords[3]
    }

    /// Reinterprets this quaternion as a 4D vector.
    ///
    /// # Example
    /// ```
    /// # use nalgebra::{Vector4, Quaternion};
    /// let q = Quaternion::new(1.0, 2.0, 3.0, 4.0);
    /// // Recall that the quaternion is stored internally as (i, j, k, w)
    /// // while the ::new constructor takes the arguments as (w, i, j, k).
    /// assert_eq!(*q.as_vector(), Vector4::new(2.0, 3.0, 4.0, 1.0));
    /// ```
    #[inline]
    pub fn as_vector(&self) -> &Vector4<N> {
        &self.coords
    }

    /// The norm of this quaternion.
    ///
    /// # Example
    /// ```
    /// # #[macro_use] extern crate approx;
    /// # use nalgebra::Quaternion;
    /// let q = Quaternion::new(1.0, 2.0, 3.0, 4.0);
    /// assert_relative_eq!(q.norm(), 5.47722557, epsilon = 1.0e-6);
    /// ```
    #[inline]
    pub fn norm(&self) -> N {
        self.coords.norm()
    }

    /// A synonym for the norm of this quaternion.
    ///
    /// Aka the length.
    /// This is the same as `.norm()`
    ///
    /// # Example
    /// ```
    /// # #[macro_use] extern crate approx;
    /// # use nalgebra::Quaternion;
    /// let q = Quaternion::new(1.0, 2.0, 3.0, 4.0);
    /// assert_relative_eq!(q.magnitude(), 5.47722557, epsilon = 1.0e-6);
    /// ```
    #[inline]
    pub fn magnitude(&self) -> N {
        self.norm()
    }

    /// The squared norm of this quaternion.
    ///
    /// # Example
    /// ```
    /// # use nalgebra::Quaternion;
    /// let q = Quaternion::new(1.0, 2.0, 3.0, 4.0);
    /// assert_eq!(q.magnitude_squared(), 30.0);
    /// ```
    #[inline]
    pub fn norm_squared(&self) -> N {
        self.coords.norm_squared()
    }

    /// A synonym for the squared norm of this quaternion.
    ///
    /// Aka the squared length.
    /// This is the same as `.norm_squared()`
    ///
    /// # Example
    /// ```
    /// # use nalgebra::Quaternion;
    /// let q = Quaternion::new(1.0, 2.0, 3.0, 4.0);
    /// assert_eq!(q.magnitude_squared(), 30.0);
    /// ```
    #[inline]
    pub fn magnitude_squared(&self) -> N {
        self.norm_squared()
    }

    /// The dot product of two quaternions.
    ///
    /// # Example
    /// ```
    /// # use nalgebra::Quaternion;
    /// let q1 = Quaternion::new(1.0, 2.0, 3.0, 4.0);
    /// let q2 = Quaternion::new(5.0, 6.0, 7.0, 8.0);
    /// assert_eq!(q1.dot(&q2), 70.0);
    /// ```
    #[inline]
    pub fn dot(&self, rhs: &Self) -> N {
        self.coords.dot(&rhs.coords)
    }

    /// The polar decomposition of this quaternion.
    ///
    /// Returns, from left to right: the quaternion norm, the half rotation angle, the rotation
    /// axis. If the rotation angle is zero, the rotation axis is set to `None`.
    ///
    /// # Example
    /// ```
    /// # use std::f32;
    /// # use nalgebra::{Vector3, Quaternion};
    /// let q = Quaternion::new(0.0, 5.0, 0.0, 0.0);
    /// let (norm, half_ang, axis) = q.polar_decomposition();
    /// assert_eq!(norm, 5.0);
    /// assert_eq!(half_ang, f32::consts::FRAC_PI_2);
    /// assert_eq!(axis, Some(Vector3::x_axis()));
    /// ```
    pub fn polar_decomposition(&self) -> (N, N, Option<Unit<Vector3<N>>>) {
        if let Some((q, n)) = Unit::try_new_and_get(*self, N::zero()) {
            if let Some(axis) = Unit::try_new(self.vector().clone_owned(), N::zero()) {
                let angle = q.angle() / ::convert(2.0f64);

                (n, angle, Some(axis))
            } else {
                (n, N::zero(), None)
            }
        } else {
            (N::zero(), N::zero(), None)
        }
    }

    /// Compute the natural logarithm of a quaternion.
    ///
    /// # Example
    /// ```
    /// # #[macro_use] extern crate approx;
    /// # use nalgebra::Quaternion;
    /// let q = Quaternion::new(2.0, 5.0, 0.0, 0.0);
    /// assert_relative_eq!(q.ln(), Quaternion::new(1.683647, 1.190289, 0.0, 0.0), epsilon = 1.0e-6)
    /// ```
    #[inline]
    pub fn ln(&self) -> Quaternion<N> {
        let n = self.norm();
        let v = self.vector();
        let s = self.scalar();

        Quaternion::from_parts(n.ln(), v.normalize() * (s / n).acos())
    }

    /// Compute the exponential of a quaternion.
    ///
    /// # Example
    /// ```
    /// # #[macro_use] extern crate approx;
    /// # use nalgebra::Quaternion;
    /// let q = Quaternion::new(1.683647, 1.190289, 0.0, 0.0);
    /// assert_relative_eq!(q.exp(), Quaternion::new(2.0, 5.0, 0.0, 0.0), epsilon = 1.0e-5)
    /// ```
    #[inline]
    pub fn exp(&self) -> Quaternion<N> {
        self.exp_eps(N::default_epsilon())
    }

    /// Compute the exponential of a quaternion. Returns the identity if the vector part of this quaternion
    /// has a norm smaller than `eps`.
    ///
    /// # Example
    /// ```
    /// # #[macro_use] extern crate approx;
    /// # use nalgebra::Quaternion;
    /// let q = Quaternion::new(1.683647, 1.190289, 0.0, 0.0);
    /// assert_relative_eq!(q.exp_eps(1.0e-6), Quaternion::new(2.0, 5.0, 0.0, 0.0), epsilon = 1.0e-5);
    ///
    /// // Singular case.
    /// let q = Quaternion::new(0.0000001, 0.0, 0.0, 0.0);
    /// assert_eq!(q.exp_eps(1.0e-6), Quaternion::identity());
    /// ```
    #[inline]
    pub fn exp_eps(&self, eps: N) -> Quaternion<N> {
        let v = self.vector();
        let nn = v.norm_squared();

        if nn <= eps * eps {
            Quaternion::identity()
        } else {
            let w_exp = self.scalar().exp();
            let n = nn.sqrt();
            let nv = v * (w_exp * n.sin() / n);

            Quaternion::from_parts(w_exp * n.cos(), nv)
        }
    }

    /// Raise the quaternion to a given floating power.
    ///
    /// # Example
    /// ```
    /// # #[macro_use] extern crate approx;
    /// # use nalgebra::Quaternion;
    /// let q = Quaternion::new(1.0, 2.0, 3.0, 4.0);
    /// assert_relative_eq!(q.powf(1.5), Quaternion::new( -6.2576659, 4.1549037, 6.2323556, 8.3098075), epsilon = 1.0e-6);
    /// ```
    #[inline]
    pub fn powf(&self, n: N) -> Quaternion<N> {
        (self.ln() * n).exp()
    }

    /// Transforms this quaternion into its 4D vector form (Vector part, Scalar part).
    ///
    /// # Example
    /// ```
    /// # use nalgebra::{Quaternion, Vector4};
    /// let mut q = Quaternion::identity();
    /// *q.as_vector_mut() = Vector4::new(1.0, 2.0, 3.0, 4.0);
    /// assert!(q.i == 1.0 && q.j == 2.0 && q.k == 3.0 && q.w == 4.0);
    /// ```
    #[inline]
    pub fn as_vector_mut(&mut self) -> &mut Vector4<N> {
        &mut self.coords
    }

    /// The mutable vector part `(i, j, k)` of this quaternion.
    ///
    /// # Example
    /// ```
    /// # use nalgebra::{Quaternion, Vector4};
    /// let mut q = Quaternion::identity();
    /// {
    ///     let mut v = q.vector_mut();
    ///     v[0] = 2.0;
    ///     v[1] = 3.0;
    ///     v[2] = 4.0;
    /// }
    /// assert!(q.i == 2.0 && q.j == 3.0 && q.k == 4.0 && q.w == 1.0);
    /// ```
    #[inline]
    pub fn vector_mut(
        &mut self,
    ) -> MatrixSliceMut<N, U3, U1, RStride<N, U4, U1>, CStride<N, U4, U1>> {
        self.coords.fixed_rows_mut::<U3>(0)
    }

    /// Replaces this quaternion by its conjugate.
    ///
    /// # Example
    /// ```
    /// # use nalgebra::Quaternion;
    /// let mut q = Quaternion::new(1.0, 2.0, 3.0, 4.0);
    /// q.conjugate_mut();
    /// assert!(q.i == -2.0 && q.j == -3.0 && q.k == -4.0 && q.w == 1.0);
    /// ```
    #[inline]
    pub fn conjugate_mut(&mut self) {
        self.coords[0] = -self.coords[0];
        self.coords[1] = -self.coords[1];
        self.coords[2] = -self.coords[2];
    }

    /// Inverts this quaternion in-place if it is not zero.
    ///
    /// # Example
    /// ```
    /// # #[macro_use] extern crate approx;
    /// # use nalgebra::Quaternion;
    /// let mut q = Quaternion::new(1.0, 2.0, 3.0, 4.0);
    ///
    /// assert!(q.try_inverse_mut());
    /// assert_relative_eq!(q * Quaternion::new(1.0, 2.0, 3.0, 4.0), Quaternion::identity());
    ///
    /// //Non-invertible case
    /// let mut q = Quaternion::new(0.0, 0.0, 0.0, 0.0);
    /// assert!(!q.try_inverse_mut());
    /// ```
    #[inline]
    pub fn try_inverse_mut(&mut self) -> bool {
        let norm_squared = self.norm_squared();

        if relative_eq!(&norm_squared, &N::zero()) {
            false
        } else {
            self.conjugate_mut();
            self.coords /= norm_squared;

            true
        }
    }

    /// Normalizes this quaternion.
    ///
    /// # Example
    /// ```
    /// # #[macro_use] extern crate approx;
    /// # use nalgebra::Quaternion;
    /// let mut q = Quaternion::new(1.0, 2.0, 3.0, 4.0);
    /// q.normalize_mut();
    /// assert_relative_eq!(q.norm(), 1.0);
    /// ```
    #[inline]
    pub fn normalize_mut(&mut self) -> N {
        self.coords.normalize_mut()
    }
}

impl<N: Real + AbsDiffEq<Epsilon = N>> AbsDiffEq for Quaternion<N> {
    type Epsilon = N;

    #[inline]
    fn default_epsilon() -> Self::Epsilon {
        N::default_epsilon()
    }

    #[inline]
    fn abs_diff_eq(&self, other: &Self, epsilon: Self::Epsilon) -> bool {
        self.as_vector().abs_diff_eq(other.as_vector(), epsilon) ||
        // Account for the double-covering of S², i.e. q = -q
       self.as_vector().iter().zip(other.as_vector().iter()).all(|(a, b)| a.abs_diff_eq(&-*b, epsilon))
    }
}

impl<N: Real + RelativeEq<Epsilon = N>> RelativeEq for Quaternion<N> {
    #[inline]
    fn default_max_relative() -> Self::Epsilon {
        N::default_max_relative()
    }

    #[inline]
    fn relative_eq(
        &self,
        other: &Self,
        epsilon: Self::Epsilon,
        max_relative: Self::Epsilon,
    ) -> bool
    {
        self.as_vector().relative_eq(other.as_vector(), epsilon, max_relative) ||
        // Account for the double-covering of S², i.e. q = -q
       self.as_vector().iter().zip(other.as_vector().iter()).all(|(a, b)| a.relative_eq(&-*b, epsilon, max_relative))
    }
}

impl<N: Real + UlpsEq<Epsilon = N>> UlpsEq for Quaternion<N> {
    #[inline]
    fn default_max_ulps() -> u32 {
        N::default_max_ulps()
    }

    #[inline]
    fn ulps_eq(&self, other: &Self, epsilon: Self::Epsilon, max_ulps: u32) -> bool {
        self.as_vector().ulps_eq(other.as_vector(), epsilon, max_ulps) ||
        // Account for the double-covering of S², i.e. q = -q.
       self.as_vector().iter().zip(other.as_vector().iter()).all(|(a, b)| a.ulps_eq(&-*b, epsilon, max_ulps))
    }
}

impl<N: Real + fmt::Display> fmt::Display for Quaternion<N> {
    fn fmt(&self, f: &mut fmt::Formatter) -> fmt::Result {
        write!(
            f,
            "Quaternion {} − ({}, {}, {})",
            self[3], self[0], self[1], self[2]
        )
    }
}

/// A unit quaternions. May be used to represent a rotation.
pub type UnitQuaternion<N> = Unit<Quaternion<N>>;

impl<N: Real> UnitQuaternion<N> {
    /// Moves this unit quaternion into one that owns its data.
    #[inline]
    #[deprecated(
        note = "This method is unnecessary and will be removed in a future release. Use `.clone()` instead."
    )]
    pub fn into_owned(self) -> UnitQuaternion<N> {
        self
    }

    /// Clones this unit quaternion into one that owns its data.
    #[inline]
    #[deprecated(
        note = "This method is unnecessary and will be removed in a future release. Use `.clone()` instead."
    )]
    pub fn clone_owned(&self) -> UnitQuaternion<N> {
        *self
    }

    /// The rotation angle in [0; pi] of this unit quaternion.
    ///
    /// # Example
    /// ```
    /// # use nalgebra::{Unit, UnitQuaternion, Vector3};
    /// let axis = Unit::new_normalize(Vector3::new(1.0, 2.0, 3.0));
    /// let rot = UnitQuaternion::from_axis_angle(&axis, 1.78);
    /// assert_eq!(rot.angle(), 1.78);
    /// ```
    #[inline]
    pub fn angle(&self) -> N {
        let w = self.quaternion().scalar().abs();

        // Handle inaccuracies that make break `.acos`.
        if w >= N::one() {
            N::zero()
        } else {
            w.acos() * ::convert(2.0f64)
        }
    }

    /// The underlying quaternion.
    ///
    /// Same as `self.as_ref()`.
    ///
    /// # Example
    /// ```
    /// # use nalgebra::{UnitQuaternion, Quaternion};
    /// let axis = UnitQuaternion::identity();
    /// assert_eq!(*axis.quaternion(), Quaternion::new(1.0, 0.0, 0.0, 0.0));
    /// ```
    #[inline]
    pub fn quaternion(&self) -> &Quaternion<N> {
        self.as_ref()
    }

    /// Compute the conjugate of this unit quaternion.
    ///
    /// # Example
    /// ```
    /// # use nalgebra::{Unit, UnitQuaternion, Vector3};
    /// let axis = Unit::new_normalize(Vector3::new(1.0, 2.0, 3.0));
    /// let rot = UnitQuaternion::from_axis_angle(&axis, 1.78);
    /// let conj = rot.conjugate();
    /// assert_eq!(conj, UnitQuaternion::from_axis_angle(&-axis, 1.78));
    /// ```
    #[inline]
    pub fn conjugate(&self) -> UnitQuaternion<N> {
        UnitQuaternion::new_unchecked(self.as_ref().conjugate())
    }

    /// Inverts this quaternion if it is not zero.
    ///
    /// # Example
    /// ```
    /// # use nalgebra::{Unit, UnitQuaternion, Vector3};
    /// let axis = Unit::new_normalize(Vector3::new(1.0, 2.0, 3.0));
    /// let rot = UnitQuaternion::from_axis_angle(&axis, 1.78);
    /// let inv = rot.inverse();
    /// assert_eq!(rot * inv, UnitQuaternion::identity());
    /// assert_eq!(inv * rot, UnitQuaternion::identity());
    /// ```
    #[inline]
    pub fn inverse(&self) -> UnitQuaternion<N> {
        self.conjugate()
    }

    /// The rotation angle needed to make `self` and `other` coincide.
    ///
    /// # Example
    /// ```
    /// # #[macro_use] extern crate approx;
    /// # use nalgebra::{UnitQuaternion, Vector3};
    /// let rot1 = UnitQuaternion::from_axis_angle(&Vector3::y_axis(), 1.0);
    /// let rot2 = UnitQuaternion::from_axis_angle(&Vector3::x_axis(), 0.1);
    /// assert_relative_eq!(rot1.angle_to(&rot2), 1.0045657, epsilon = 1.0e-6);
    /// ```
    #[inline]
    pub fn angle_to(&self, other: &UnitQuaternion<N>) -> N {
        let delta = self.rotation_to(other);
        delta.angle()
    }

    /// The unit quaternion needed to make `self` and `other` coincide.
    ///
    /// The result is such that: `self.rotation_to(other) * self == other`.
    ///
    /// # Example
    /// ```
    /// # #[macro_use] extern crate approx;
    /// # use nalgebra::{UnitQuaternion, Vector3};
    /// let rot1 = UnitQuaternion::from_axis_angle(&Vector3::y_axis(), 1.0);
    /// let rot2 = UnitQuaternion::from_axis_angle(&Vector3::x_axis(), 0.1);
    /// let rot_to = rot1.rotation_to(&rot2);
    /// assert_relative_eq!(rot_to * rot1, rot2, epsilon = 1.0e-6);
    /// ```
    #[inline]
    pub fn rotation_to(&self, other: &UnitQuaternion<N>) -> UnitQuaternion<N> {
        other / self
    }

    /// Linear interpolation between two unit quaternions.
    ///
    /// The result is not normalized.
    ///
    /// # Example
    /// ```
    /// # use nalgebra::{UnitQuaternion, Quaternion};
    /// let q1 = UnitQuaternion::new_normalize(Quaternion::new(1.0, 0.0, 0.0, 0.0));
    /// let q2 = UnitQuaternion::new_normalize(Quaternion::new(0.0, 1.0, 0.0, 0.0));
    /// assert_eq!(q1.lerp(&q2, 0.1), Quaternion::new(0.9, 0.1, 0.0, 0.0));
    /// ```
    #[inline]
    pub fn lerp(&self, other: &UnitQuaternion<N>, t: N) -> Quaternion<N> {
        self.as_ref().lerp(other.as_ref(), t)
    }

    /// Normalized linear interpolation between two unit quaternions.
    ///
    /// This is the same as `self.lerp` except that the result is normalized.
    ///
    /// # Example
    /// ```
    /// # use nalgebra::{UnitQuaternion, Quaternion};
    /// let q1 = UnitQuaternion::new_normalize(Quaternion::new(1.0, 0.0, 0.0, 0.0));
    /// let q2 = UnitQuaternion::new_normalize(Quaternion::new(0.0, 1.0, 0.0, 0.0));
    /// assert_eq!(q1.nlerp(&q2, 0.1), UnitQuaternion::new_normalize(Quaternion::new(0.9, 0.1, 0.0, 0.0)));
    /// ```
    #[inline]
    pub fn nlerp(&self, other: &UnitQuaternion<N>, t: N) -> UnitQuaternion<N> {
        let mut res = self.lerp(other, t);
        let _ = res.normalize_mut();

        UnitQuaternion::new_unchecked(res)
    }

    /// Spherical linear interpolation between two unit quaternions.
    ///
    /// Panics if the angle between both quaternion is 180 degrees (in which case the interpolation
    /// is not well-defined). Use `.try_slerp` instead to avoid the panic.
    #[inline]
    pub fn slerp(&self, other: &UnitQuaternion<N>, t: N) -> UnitQuaternion<N> {
<<<<<<< HEAD
        Unit::new_unchecked(Quaternion::from_vector(
            Unit::new_unchecked(self.coords)
                .slerp(&Unit::new_unchecked(other.coords), t)
                .unwrap(),
=======
        Unit::new_unchecked(Quaternion::from(
            Unit::new_unchecked(self.coords)
                .slerp(&Unit::new_unchecked(other.coords), t)
                .into_inner(),
>>>>>>> d702bf03
        ))
    }

    /// Computes the spherical linear interpolation between two unit quaternions or returns `None`
    /// if both quaternions are approximately 180 degrees apart (in which case the interpolation is
    /// not well-defined).
    ///
    /// # Arguments
    /// * `self`: the first quaternion to interpolate from.
    /// * `other`: the second quaternion to interpolate toward.
    /// * `t`: the interpolation parameter. Should be between 0 and 1.
    /// * `epsilon`: the value below which the sinus of the angle separating both quaternion
    /// must be to return `None`.
    #[inline]
    pub fn try_slerp(
        &self,
        other: &UnitQuaternion<N>,
        t: N,
        epsilon: N,
    ) -> Option<UnitQuaternion<N>>
    {
        Unit::new_unchecked(self.coords)
            .try_slerp(&Unit::new_unchecked(other.coords), t, epsilon)
<<<<<<< HEAD
            .map(|q| Unit::new_unchecked(Quaternion::from_vector(q.unwrap())))
=======
            .map(|q| Unit::new_unchecked(Quaternion::from(q.into_inner())))
>>>>>>> d702bf03
    }

    /// Compute the conjugate of this unit quaternion in-place.
    #[inline]
    pub fn conjugate_mut(&mut self) {
        self.as_mut_unchecked().conjugate_mut()
    }

    /// Inverts this quaternion if it is not zero.
    ///
    /// # Example
    /// ```
    /// # #[macro_use] extern crate approx;
    /// # use nalgebra::{UnitQuaternion, Vector3, Unit};
    /// let axisangle = Vector3::new(0.1, 0.2, 0.3);
    /// let mut rot = UnitQuaternion::new(axisangle);
    /// rot.inverse_mut();
    /// assert_relative_eq!(rot * UnitQuaternion::new(axisangle), UnitQuaternion::identity());
    /// assert_relative_eq!(UnitQuaternion::new(axisangle) * rot, UnitQuaternion::identity());
    /// ```
    #[inline]
    pub fn inverse_mut(&mut self) {
        self.as_mut_unchecked().conjugate_mut()
    }

    /// The rotation axis of this unit quaternion or `None` if the rotation is zero.
    ///
    /// # Example
    /// ```
    /// # use nalgebra::{UnitQuaternion, Vector3, Unit};
    /// let axis = Unit::new_normalize(Vector3::new(1.0, 2.0, 3.0));
    /// let angle = 1.2;
    /// let rot = UnitQuaternion::from_axis_angle(&axis, angle);
    /// assert_eq!(rot.axis(), Some(axis));
    ///
    /// // Case with a zero angle.
    /// let rot = UnitQuaternion::from_axis_angle(&axis, 0.0);
    /// assert!(rot.axis().is_none());
    /// ```
    #[inline]
    pub fn axis(&self) -> Option<Unit<Vector3<N>>> {
        let v = if self.quaternion().scalar() >= N::zero() {
            self.as_ref().vector().clone_owned()
        } else {
            -self.as_ref().vector()
        };

        Unit::try_new(v, N::zero())
    }

    /// The rotation axis of this unit quaternion multiplied by the rotation angle.
    ///
    /// # Example
    /// ```
    /// # #[macro_use] extern crate approx;
    /// # use nalgebra::{UnitQuaternion, Vector3, Unit};
    /// let axisangle = Vector3::new(0.1, 0.2, 0.3);
    /// let rot = UnitQuaternion::new(axisangle);
    /// assert_relative_eq!(rot.scaled_axis(), axisangle, epsilon = 1.0e-6);
    /// ```
    #[inline]
    pub fn scaled_axis(&self) -> Vector3<N> {
        if let Some(axis) = self.axis() {
            axis.into_inner() * self.angle()
        } else {
            Vector3::zero()
        }
    }

    /// The rotation axis and angle in ]0, pi] of this unit quaternion.
    ///
    /// Returns `None` if the angle is zero.
    ///
    /// # Example
    /// ```
    /// # use nalgebra::{UnitQuaternion, Vector3, Unit};
    /// let axis = Unit::new_normalize(Vector3::new(1.0, 2.0, 3.0));
    /// let angle = 1.2;
    /// let rot = UnitQuaternion::from_axis_angle(&axis, angle);
    /// assert_eq!(rot.axis_angle(), Some((axis, angle)));
    ///
    /// // Case with a zero angle.
    /// let rot = UnitQuaternion::from_axis_angle(&axis, 0.0);
    /// assert!(rot.axis_angle().is_none());
    /// ```
    #[inline]
    pub fn axis_angle(&self) -> Option<(Unit<Vector3<N>>, N)> {
        if let Some(axis) = self.axis() {
            Some((axis, self.angle()))
        } else {
            None
        }
    }

    /// Compute the exponential of a quaternion.
    ///
    /// Note that this function yields a `Quaternion<N>` because it looses the unit property.
    #[inline]
    pub fn exp(&self) -> Quaternion<N> {
        self.as_ref().exp()
    }

    /// Compute the natural logarithm of a quaternion.
    ///
    /// Note that this function yields a `Quaternion<N>` because it looses the unit property.
    /// The vector part of the return value corresponds to the axis-angle representation (divided
    /// by 2.0) of this unit quaternion.
    ///
    /// # Example
    /// ```
    /// # #[macro_use] extern crate approx;
    /// # use nalgebra::{Vector3, UnitQuaternion};
    /// let axisangle = Vector3::new(0.1, 0.2, 0.3);
    /// let q = UnitQuaternion::new(axisangle);
    /// assert_relative_eq!(q.ln().vector().into_owned(), axisangle, epsilon = 1.0e-6);
    /// ```
    #[inline]
    pub fn ln(&self) -> Quaternion<N> {
        if let Some(v) = self.axis() {
            Quaternion::from_parts(N::zero(), v.into_inner() * self.angle())
        } else {
            Quaternion::zero()
        }
    }

    /// Raise the quaternion to a given floating power.
    ///
    /// This returns the unit quaternion that identifies a rotation with axis `self.axis()` and
    /// angle `self.angle() × n`.
    ///
    /// # Example
    /// ```
    /// # #[macro_use] extern crate approx;
    /// # use nalgebra::{UnitQuaternion, Vector3, Unit};
    /// let axis = Unit::new_normalize(Vector3::new(1.0, 2.0, 3.0));
    /// let angle = 1.2;
    /// let rot = UnitQuaternion::from_axis_angle(&axis, angle);
    /// let pow = rot.powf(2.0);
    /// assert_relative_eq!(pow.axis().unwrap(), axis, epsilon = 1.0e-6);
    /// assert_eq!(pow.angle(), 2.4);
    /// ```
    #[inline]
    pub fn powf(&self, n: N) -> UnitQuaternion<N> {
        if let Some(v) = self.axis() {
            UnitQuaternion::from_axis_angle(&v, self.angle() * n)
        } else {
            UnitQuaternion::identity()
        }
    }

    /// Builds a rotation matrix from this unit quaternion.
    ///
    /// # Example
    ///
    /// ```
    /// # #[macro_use] extern crate approx;
    /// # use std::f32;
    /// # use nalgebra::{UnitQuaternion, Vector3, Matrix3};
    /// let q = UnitQuaternion::from_axis_angle(&Vector3::z_axis(), f32::consts::FRAC_PI_6);
    /// let rot = q.to_rotation_matrix();
    /// let expected = Matrix3::new(0.8660254, -0.5,      0.0,
    ///                             0.5,       0.8660254, 0.0,
    ///                             0.0,       0.0,       1.0);
    ///
    /// assert_relative_eq!(*rot.matrix(), expected, epsilon = 1.0e-6);
    /// ```
    #[inline]
    pub fn to_rotation_matrix(&self) -> Rotation<N, U3> {
        let i = self.as_ref()[0];
        let j = self.as_ref()[1];
        let k = self.as_ref()[2];
        let w = self.as_ref()[3];

        let ww = w * w;
        let ii = i * i;
        let jj = j * j;
        let kk = k * k;
        let ij = i * j * ::convert(2.0f64);
        let wk = w * k * ::convert(2.0f64);
        let wj = w * j * ::convert(2.0f64);
        let ik = i * k * ::convert(2.0f64);
        let jk = j * k * ::convert(2.0f64);
        let wi = w * i * ::convert(2.0f64);

        Rotation::from_matrix_unchecked(Matrix3::new(
            ww + ii - jj - kk,
            ij - wk,
            wj + ik,
            wk + ij,
            ww - ii + jj - kk,
            jk - wi,
            ik - wj,
            wi + jk,
            ww - ii - jj + kk,
        ))
    }

    /// Converts this unit quaternion into its equivalent Euler angles.
    ///
    /// The angles are produced in the form (roll, pitch, yaw).
    #[inline]
    #[deprecated(note = "This is renamed to use `.euler_angles()`.")]
    pub fn to_euler_angles(&self) -> (N, N, N) {
        self.euler_angles()
    }

    /// Retrieves the euler angles corresponding to this unit quaternion.
    ///
    /// The angles are produced in the form (roll, pitch, yaw).
    ///
    /// # Example
    /// ```
    /// # #[macro_use] extern crate approx;
    /// # use nalgebra::UnitQuaternion;
    /// let rot = UnitQuaternion::from_euler_angles(0.1, 0.2, 0.3);
    /// let euler = rot.euler_angles();
    /// assert_relative_eq!(euler.0, 0.1, epsilon = 1.0e-6);
    /// assert_relative_eq!(euler.1, 0.2, epsilon = 1.0e-6);
    /// assert_relative_eq!(euler.2, 0.3, epsilon = 1.0e-6);
    /// ```
    #[inline]
    pub fn euler_angles(&self) -> (N, N, N) {
        self.to_rotation_matrix().euler_angles()
    }

    /// Converts this unit quaternion into its equivalent homogeneous transformation matrix.
    ///
    /// # Example
    ///
    /// ```
    /// # #[macro_use] extern crate approx;
    /// # use std::f32;
    /// # use nalgebra::{UnitQuaternion, Vector3, Matrix4};
    /// let rot = UnitQuaternion::from_axis_angle(&Vector3::z_axis(), f32::consts::FRAC_PI_6);
    /// let expected = Matrix4::new(0.8660254, -0.5,      0.0, 0.0,
    ///                             0.5,       0.8660254, 0.0, 0.0,
    ///                             0.0,       0.0,       1.0, 0.0,
    ///                             0.0,       0.0,       0.0, 1.0);
    ///
    /// assert_relative_eq!(rot.to_homogeneous(), expected, epsilon = 1.0e-6);
    /// ```
    #[inline]
    pub fn to_homogeneous(&self) -> MatrixN<N, U4> {
        self.to_rotation_matrix().to_homogeneous()
    }
}

impl<N: Real + fmt::Display> fmt::Display for UnitQuaternion<N> {
    fn fmt(&self, f: &mut fmt::Formatter) -> fmt::Result {
        if let Some(axis) = self.axis() {
            let axis = axis.into_inner();
            write!(
                f,
                "UnitQuaternion angle: {} − axis: ({}, {}, {})",
                self.angle(),
                axis[0],
                axis[1],
                axis[2]
            )
        } else {
            write!(
                f,
                "UnitQuaternion angle: {} − axis: (undefined)",
                self.angle()
            )
        }
    }
}

impl<N: Real + AbsDiffEq<Epsilon = N>> AbsDiffEq for UnitQuaternion<N> {
    type Epsilon = N;

    #[inline]
    fn default_epsilon() -> Self::Epsilon {
        N::default_epsilon()
    }

    #[inline]
    fn abs_diff_eq(&self, other: &Self, epsilon: Self::Epsilon) -> bool {
        self.as_ref().abs_diff_eq(other.as_ref(), epsilon)
    }
}

impl<N: Real + RelativeEq<Epsilon = N>> RelativeEq for UnitQuaternion<N> {
    #[inline]
    fn default_max_relative() -> Self::Epsilon {
        N::default_max_relative()
    }

    #[inline]
    fn relative_eq(
        &self,
        other: &Self,
        epsilon: Self::Epsilon,
        max_relative: Self::Epsilon,
    ) -> bool
    {
        self.as_ref()
            .relative_eq(other.as_ref(), epsilon, max_relative)
    }
}

impl<N: Real + UlpsEq<Epsilon = N>> UlpsEq for UnitQuaternion<N> {
    #[inline]
    fn default_max_ulps() -> u32 {
        N::default_max_ulps()
    }

    #[inline]
    fn ulps_eq(&self, other: &Self, epsilon: Self::Epsilon, max_ulps: u32) -> bool {
        self.as_ref().ulps_eq(other.as_ref(), epsilon, max_ulps)
    }
}<|MERGE_RESOLUTION|>--- conflicted
+++ resolved
@@ -732,17 +732,10 @@
     /// is not well-defined). Use `.try_slerp` instead to avoid the panic.
     #[inline]
     pub fn slerp(&self, other: &UnitQuaternion<N>, t: N) -> UnitQuaternion<N> {
-<<<<<<< HEAD
-        Unit::new_unchecked(Quaternion::from_vector(
-            Unit::new_unchecked(self.coords)
-                .slerp(&Unit::new_unchecked(other.coords), t)
-                .unwrap(),
-=======
         Unit::new_unchecked(Quaternion::from(
             Unit::new_unchecked(self.coords)
                 .slerp(&Unit::new_unchecked(other.coords), t)
                 .into_inner(),
->>>>>>> d702bf03
         ))
     }
 
@@ -766,11 +759,7 @@
     {
         Unit::new_unchecked(self.coords)
             .try_slerp(&Unit::new_unchecked(other.coords), t, epsilon)
-<<<<<<< HEAD
-            .map(|q| Unit::new_unchecked(Quaternion::from_vector(q.unwrap())))
-=======
             .map(|q| Unit::new_unchecked(Quaternion::from(q.into_inner())))
->>>>>>> d702bf03
     }
 
     /// Compute the conjugate of this unit quaternion in-place.
