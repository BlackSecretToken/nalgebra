--- conflicted
+++ resolved
@@ -34,11 +34,7 @@
 }
 
 impl<T: RealField> fmt::Debug for Perspective3<T> {
-<<<<<<< HEAD
     fn fmt(&self, f: &mut fmt::Formatter) -> fmt::Result {
-=======
-    fn fmt(&self, f: &mut fmt::Formatter<'_>) -> Result<(), fmt::Error> {
->>>>>>> 441bfcb3
         self.matrix.fmt(f)
     }
 }
