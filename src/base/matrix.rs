--- conflicted
+++ resolved
@@ -193,20 +193,7 @@
     _phantoms: PhantomData<(T, R, C)>,
 }
 
-<<<<<<< HEAD
 impl<T, R: Dim, C: Dim, S> Default for Matrix<T, R, C, S>
-=======
-impl<T, R: Dim, C: Dim, S: fmt::Debug> fmt::Debug for Matrix<T, R, C, S> {
-    fn fmt(&self, formatter: &mut fmt::Formatter<'_>) -> Result<(), fmt::Error> {
-        formatter
-            .debug_struct("Matrix")
-            .field("data", &self.data)
-            .finish()
-    }
-}
-
-impl<T, R, C, S> Default for Matrix<T, R, C, S>
->>>>>>> 0fa85356
 where
     S: Storage<T, R, C> + Default,
 {
